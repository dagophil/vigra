/************************************************************************/
/*                                                                      */
/*        Copyright 2008-2009 by  Ullrich Koethe and Rahul Nair         */
/*                                                                      */
/*    This file is part of the VIGRA computer vision library.           */
/*    The VIGRA Website is                                              */
/*        http://kogs-www.informatik.uni-hamburg.de/~koethe/vigra/      */
/*    Please direct questions, bug reports, and contributions to        */
/*        ullrich.koethe@iwr.uni-heidelberg.de    or                    */
/*        vigra@informatik.uni-hamburg.de                               */
/*                                                                      */
/*    Permission is hereby granted, free of charge, to any person       */
/*    obtaining a copy of this software and associated documentation    */
/*    files (the "Software"), to deal in the Software without           */
/*    restriction, including without limitation the rights to use,      */
/*    copy, modify, merge, publish, distribute, sublicense, and/or      */
/*    sell copies of the Software, and to permit persons to whom the    */
/*    Software is furnished to do so, subject to the following          */
/*    conditions:                                                       */
/*                                                                      */
/*    The above copyright notice and this permission notice shall be    */
/*    included in all copies or substantial portions of the             */
/*    Software.                                                         */
/*                                                                      */
/*    THE SOFTWARE IS PROVIDED "AS IS", WITHOUT WARRANTY OF ANY KIND    */
/*    EXPRESS OR IMPLIED, INCLUDING BUT NOT LIMITED TO THE WARRANTIES   */
/*    OF MERCHANTABILITY, FITNESS FOR A PARTICULAR PURPOSE AND          */
/*    NONINFRINGEMENT. IN NO EVENT SHALL THE AUTHORS OR COPYRIGHT       */
/*    HOLDERS BE LIABLE FOR ANY CLAIM, DAMAGES OR OTHER LIABILITY,      */
/*    WHETHER IN AN ACTION OF CONTRACT, TORT OR OTHERWISE, ARISING      */
/*    FROM, OUT OF OR IN CONNECTION WITH THE SOFTWARE OR THE USE OR     */
/*    OTHER DEALINGS IN THE SOFTWARE.                                   */
/*                                                                      */
/************************************************************************/


#ifndef VIGRA_RANDOM_FOREST_HXX
#define VIGRA_RANDOM_FOREST_HXX

#include <iostream>
#include <algorithm>
#include <map>
#include <set>
#include <list>
#include <numeric>
#include "mathutil.hxx"
#include "array_vector.hxx"
#include "sized_int.hxx"
#include "matrix.hxx"
#include "random.hxx"
#include "functorexpression.hxx"
#include "random_forest/rf_common.hxx"
#include "random_forest/rf_nodeproxy.hxx"
#include "random_forest/rf_split.hxx"
#include "random_forest/rf_decisionTree.hxx"
#include "random_forest/rf_visitors.hxx"
#include "random_forest/rf_region.hxx"
#include "random_forest/rf_sampling.hxx"
#include "random_forest/rf_preprocessing.hxx"
#include "random_forest/rf_online_prediction_set.hxx"
namespace vigra
{

namespace detail
{

/** todo - remove and make the labels parameter in the sampling options
 * const*/
class staticMultiArrayViewHelper
{
    public:
        static vigra::MultiArrayView<2, Int32> array;
    public:
        friend SamplingOptions
        createSamplingOptions(vigra::RandomForestOptions& RF_opt,
                              vigra::MultiArrayView<2, int> & labels);
};


/**\brief sampling option factory function
 */
SamplingOptions make_sampler_opt ( RF_Traits::Options_t     & RF_opt,
                                   MultiArrayView<2, Int32> & labels
                                        = staticMultiArrayViewHelper::array)
{
    SamplingOptions return_opt;
    return_opt.sample_with_replacement = RF_opt.sample_with_replacement_;
    if(labels.data() != 0)
    {
        if(RF_opt.stratification_method_ == RF_EQUAL)
            return_opt
                .sampleClassesIndividually(
                    ArrayVectorView<int>(labels.size(),
                                         labels.data()));
        else if(RF_opt.stratification_method_ == RF_PROPORTIONAL)
            return_opt
                .sampleStratified(
                    ArrayVectorView<int>(labels.size(),
                                         labels.data()));
    }
    return return_opt;
}
}//namespace detail

/** Random Forest class
 *
 * \tparam <PrprocessorTag = ClassificationTag> Class used to preprocess
 *          the input while learning and predicting. Currently Available:
 *          ClassificationTag and RegressionTag. It is recommended to use
 *          Splitfunctor::Preprocessor_t while using custom splitfunctors
 *          as they may need the data to be in a different format. 
 *          \sa Preprocessor, How to make a Split Functor
 *
 * 
 *
*/
template <class LabelType , class PreprocessorTag >
class RandomForest
{

  public:
    //public typedefs
    typedef RF_Traits::Options_t            Options_t;
    typedef RF_Traits::DecisionTree_t       DecisionTree_t;
    typedef ProblemSpec<LabelType>      ProblemSpec_t;
    typedef RF_Traits::Default_Split_t      Default_Split_t;
    typedef RF_Traits::Default_Stop_t       Default_Stop_t;
    typedef RF_Traits::Default_Visitor_t    Default_Visitor_t;
    typedef LabelType                       LabelT; 
  protected:
    /**\brief helper function used to choose the right
     * value of split, early stopping and visitor
     */



  public:

    //problem independent data.
    Options_t                       options_;
    //problem dependent data members - is only set if
    //a copy constructor, some sort of import
    //function or the learn function is called
    ArrayVector<DecisionTree_t>
                                    trees_;
    ProblemSpec_t                   ext_param_;

    OnlineLearnVisitor              online_visitor_;


    void reset()
    {
        ext_param_.clear();
        trees_.clear();
    }

  public:

    /** \name Contructors
     * Note: No copy Constructor specified as no pointers are manipulated
     * in this class
     */
    /*\{*/
    /**\brief default constructor
     *
     * \param options   general options to the Random Forest. Must be of Type
     *                  Options_t
     * \param ext_param problem specific values that can be supplied 
     *                  additionally. (class weights , labels etc)
     * \sa  ProblemSpec_t
     *
     *
     * simple usage for classification (regression is not yet supported):
     * \code
     *      typedef xxx feature_t \\ replace xxx wit whichever type
     *      typedef yyy label_t   \\ meme chose. 
     *      MultiArrayView<2, feature_t> f = get_some_features();
     *      MultiArrayView<2, label_t>   l = get_some_labels)(
     *      RandomForest<> rf()
     *      double oob_error = rf.learn(f, l);
     *      
     *      MultiArrayView<2, feature_t> pf = get_some_unknown_features();
     *      MultiArrayView<2, label_t> prediction 
     *                                      = allocate_space_for_response();
     *      MultiArrayView<2, double> prob  = allocate_space_for_probability();
     *      
     *      rf.predict_labels(pf, prediction);
     *      rf.predict_probabilities(pf, prob);
     *
     * \endcode
     *
     * Classification Random Forest specific:
     * The Random Forest remembers the LabelType (without specifying it as a 
     * template parameter during construction):
     * - Only numeral and native C types (IntX, UIntX, float, double)
     *   are suppported as label type.
     * - Types are automatically converted to the right type give in the 
     *   predict function - This may cause problems if the original type
     *   was double - and you were stu... unvigilant enough to name the 
     *   labels 3.4 , 3.2 etc.
     *   This conversion is only done once during construction and causes
     *   no type casting overhead during prediction.
     */
    RandomForest(Options_t const & options = Options_t(), 
                 ProblemSpec_t const & ext_param = ProblemSpec_t())
    :
        options_(options),
        ext_param_(ext_param)
    {}

    /**\brief Create RF from external source
     *
     * \param ext_param Extrinsic parameters that specify the problem e.g.
     *                  ClassCount, featureCount etc.
     * \param tree_top  Iterator to a Container where the topology_ data
     *                  of the trees are stored.
     * \param tree_par  iterator to a Container where the parameters_ data
     *                  of the trees are stored.
     * \param options   (optional) specify options used to train the original
     *                  Random forest. This parameter is not used anywhere
     *                  during prediction and thus is optional.
     *
     * TODO:
     * Note: This constructor may be replaced by a Constructor using
     * NodeProxy iterators to encapsulate the underlying data type.
     */
    template<class TreeIterator, class WeightIterator>
    RandomForest(int                treeCount,
                  TreeIterator          trees,
                  WeightIterator        weights,
                  ProblemSpec_t const & problem_spec,
                  Options_t const &     options = Options_t())
    :
        trees_(treeCount, DecisionTree_t(problem_spec)),
        ext_param_(problem_spec),
        options_(options)
    {
        for(unsigned int k=0; k<treeCount; ++k, ++trees, ++weights)
        {
            trees_[k].topology_ = *trees;
            trees_[k].parameters_ = *weights;
        }
    }

    /*\}*/


    /** \name Data Access
     * data access interface - usage of member objects is deprecated
     * (I like the word deprecated)
     */

    /*\{*/


    /**\brief return external parameters for viewing
     * \return ProblemSpec_t
     */
    ProblemSpec_t const & ext_param() const
    {
        vigra_precondition(ext_param_.used() == true,
           "RandomForest::ext_param(): "
           "Random forest has not been trained yet.");
        return ext_param_;
    }

    /**\brief set external parameters
     *
     *  \param in external parameters to be set
     *
     * set external parameters explicitly if Random Forest has not been
     * trained the preprocessor will either ignore filling values set this
     * way or will throw an exception if values specified manually do not
     * match the value calculated during the preparation step.
     * \sa Option_t::presupplied_ext_param member for further details.
     */
    void set_ext_param(ProblemSpec_t const & in)
    {
        vigra_precondition(ext_param_.used() == false,
            "RandomForest::set_ext_param():"
            "Random forest has been trained! Call reset()"
            "before specifying new extrinsic parameters.");
    }

    /**\brief access random forest options
     *
     * \return random forest options
     */
    Options_t & set_options()
    {
        return options;
    }


    /**\brief access const random forest options
     *
     * \return const Option_t
     */
    Options_t const & options() const
    {
        return options_;
    }

    /**\brief access const trees
     */
    DecisionTree_t const & tree(int index) const
    {
        return trees_[index];
    }

    /**\brief access trees
     */
    DecisionTree_t & tree(int index)
    {
        return trees_[index];
    }

    /*\}*/
    int column_count()
    {
      return ext_param_.column_count_;
    }

    int class_count()
    {
      return ext_param_.class_count_;
    }

    int tree_count()
    {
      return options_.tree_count_;
    }

    /**\name Learning
     * Following functions differ in the degree of customization
     * allowed
     */
    /*\{*/
    /**\brief learn on data with custom config and random number generator
     *
     * \param features  a N x M matrix containing N samples with M
     *                  features
     * \param response  a N x D matrix containing the corresponding
     *                  response. Current split functors assume D to
     *                  be 1 and ignore any additional columns.
     *                  This is not enforced to allow future support
     *                  for uncertain labels, label independent strata etc.
     *                  The Preprocessor specified during construction
     *                  should be able to handle features and labels
     *                  features and the labels.
     *  \sa     SplitFunctor, Preprocessing
     *
     * \param visitor   visitor which is to be applied after each split,
     *                  tree and at the end. Use RF_Default for using
     *                  default value.
     * \sa      visitor
     * \param split     split functor to be used to calculate each split
     *                  use RF_Default() for using default value.
     * \param stop
     *                  predicate to be used to calculate each split
     *                  use RF_Default() for using default value.
     * \param random    RandomNumberGenerator to be used. Use
     *                  RF_Default() to use default value.
     * \return          oob_error.
     *
     *\sa OOB_Visitor, VariableImportanceVisitor 
     *
     */
    template <class U, class C1,
             class U2,class C2,
             class Split_t,
             class Stop_t,
             class Visitor_t,
             class Random_t>
    double learn(       MultiArrayView<2, U, C1> const  &   features,
                        MultiArrayView<2, U2,C2> const  &   response,
                        Visitor_t                           visitor,
                        Split_t                             split,
                        Stop_t                              stop,
                        Random_t                 const  &   random);

    template <class U, class C1,
             class U2,class C2,
             class Split_t,
             class Stop_t,
             class Visitor_t>
    double learn(       MultiArrayView<2, U, C1> const  &   features,
                        MultiArrayView<2, U2,C2> const  &   response,
                        Visitor_t                           visitor,
                        Split_t                             split,
                        Stop_t                              stop)

    {
        RandomNumberGenerator<> rnd = RandomNumberGenerator<>(RandomSeed);
        return learn(features, response,
                     visitor, split, stop,
                     rnd);
    }

    
    template<class U,class C1,
        class U2, class C2,
        class Split_t,
        class Stop_t,
        class Visitor_t,
        class Random_t>
    double onlineLearn(MultiArrayView<2,U,C1> const & features,
                       MultiArrayView<2,U2,C2> const & response,
                       int new_start_index,
                       Visitor_t visitor_,
                       Split_t split_,
                       Stop_t stop_,
                       Random_t & random);

    template <class U, class C1, class U2,class C2>
    double onlineLearn(   MultiArrayView<2, U, C1> const  & features,
                    MultiArrayView<2, U2,C2> const  & labels,int new_start_index)
    {
        RandomNumberGenerator<> rnd = RandomNumberGenerator<>(RandomSeed);
        return onlineLearn(features, 
                     labels, 
                     new_start_index,
                     rf_default(), 
                     rf_default(), 
                     rf_default(),
                     rnd);
    }



    /**\brief learn on data with default configuration
     *
     * \param features  a N x M matrix containing N samples with M
     *                  features
     * \param labels    a N x D matrix containing the corresponding
     *                  N labels. Current split functors assume D to
     *                  be 1 and ignore any additional columns.
     *                  this is not enforced to allow future support
     *                  for uncertain labels.
     * \return          out of bag error estimate.
     *
     * learning is done with:
     *
     * \sa GiniSplit, EarlyStoppingStd, OOB_Visitor
     *
     * - Randomly seeded random number generator
     * - default gini split functor as described by Breiman
     * - default The standard early stopping criterion
     * - the oob visitor, whose value is returned.
     */
    template <class U, class C1, class U2,class C2, class Visitor_t>
    double learn(   MultiArrayView<2, U, C1> const  & features,
                    MultiArrayView<2, U2,C2> const  & labels,
                    Visitor_t                         visitor)
    {
        return learn(features, 
                     labels, 
                     visitor, 
                     rf_default(), 
                     rf_default());
    }

    template <class U, class C1, class U2,class C2, 
              class Visitor_t, class Split_t>
    double learn(   MultiArrayView<2, U, C1> const  & features,
                    MultiArrayView<2, U2,C2> const  & labels,
                    Visitor_t                         visitor,
                    Split_t                           split)
    {
        return learn(features, 
                     labels, 
                     visitor, 
                     split, 
                     rf_default());
    }

    template <class U, class C1, class U2,class C2>
    double learn(   MultiArrayView<2, U, C1> const  & features,
                    MultiArrayView<2, U2,C2> const  & labels)
    {
        return learn(features, 
                     labels, 
                     rf_default(), 
                     rf_default(), 
                     rf_default());
    }
    /*\}*/



    /**\name prediction
     */
    /*\{*/
    /** \brief predict a label given a feature.
     *
     * \param features: a 1 by featureCount matrix containing
     *        data point to be predicted (this only works in
     *        classification setting)
     * \return double value representing class. You can use the
     *         predictLabels() function together with the
     *         rf.external_parameter().class_type_ attribute
     *         this->start=start;
     *         this->end=end;
     *         to get back the same type used during learning. 
     */
    template <class U, class C>
    LabelType predictLabel(MultiArrayView<2, U, C>const & features);

    /** \brief predict a label with features and class priors
     *
     * \param features: same as above.
     * \param priors:   iterator to prior weighting of classes
     * \return sam as above.
     */
    template <class U, class C, class Iterator>
    LabelType predictLabel(MultiArrayView<2, U, C> const & features,
                                Iterator priors) ;

    /** \brief predict multiple labels with given features
     *
     * \param features: a n by featureCount matrix containing
     *        data point to be predicted (this only works in
     *        classification setting)
     * \param labels: a n by 1 matrix passed by reference to store
     *        output.
     */
    template <class U, class C1, class T, class C2>
    void predictLabels(MultiArrayView<2, U, C1>const & features,
                       MultiArrayView<2, T, C2> & labels)
    {
        vigra_precondition(features.shape(0) == labels.shape(0),
            "RandomForest::predictLabels(): Label array has wrong size.");
        for(int k=0; k<features.shape(0); ++k)
            labels(k,0) = detail::RequiresExplicitCast<T>::cast(predictLabel(rowVector(features, k)));
    }


    /** \brief predict the class probabilities for multiple labels
     *
     *  \param features same as above
     *  \param prob a n x class_count_ matrix. passed by reference to
     *  save class probabilities
     *  \param stop earlystopping criterion 
     *  \sa EarlyStopping
     */
    template <class U, class C1, class T, class C2, class Stop>
    void predictProbabilities(MultiArrayView<2, U, C1>const &   features,
                              MultiArrayView<2, T, C2> &        prob,
                              Stop                              stop) ;
    template <class T1,class T2, class C>
    void predictProbabilities(OnlinePredictionSet<T1> &  predictionSet,
                               MultiArrayView<2, T2, C> &       prob);

    /** \brief predict the class probabilities for multiple labels
     *
     *  \param features same as above
     *  \param prob a n x class_count_ matrix. passed by reference to
     *  save class probabilities
     */
    template <class U, class C1, class T, class C2>
    void predictProbabilities(MultiArrayView<2, U, C1>const &   features,
                              MultiArrayView<2, T, C2> &        prob)
    {
        predictProbabilities(features, prob, rf_default()); 
    }   


    /*\}*/

};


template <class LabelType, class PreprocessorTag>
template<class U,class C1,
    class U2, class C2,
    class Split_t,
    class Stop_t,
    class Visitor_t,
    class Random_t>
double RandomForest<LabelType, PreprocessorTag>::onlineLearn(
                                                             MultiArrayView<2,U,C1> const & features,
                                                             MultiArrayView<2,U2,C2> const & response,
                                                             int new_start_index,
                                                             Visitor_t visitor_,
                                                             Split_t split_,
                                                             Stop_t stop_,
                                                             Random_t & random)
{
    online_visitor_.activate();

    using namespace rf;
    //typedefs
    typedef typename Split_t::StackEntry_t StackEntry_t;
    typedef Processor<PreprocessorTag,LabelType,U,C1,U2,C2> Preprocessor_t;
    typedef          UniformIntRandomFunctor<Random_t>
                                                    RandFunctor_t;
    // default values and initialization
    // Value Chooser chooses second argument as value if first argument
    // is of type RF_DEFAULT. (thanks to template magic - don't care about
    // it - just smile and wave.
    
    #define RF_CHOOSER(type_) detail::Value_Chooser<type_, Default_##type_> 
    Default_Stop_t default_stop(options_);
    typename RF_CHOOSER(Stop_t)::type stop
            = RF_CHOOSER(Stop_t)::choose(stop_, default_stop); 
    Default_Split_t default_split;
    typename RF_CHOOSER(Split_t)::type split 
            = RF_CHOOSER(Split_t)::choose(split_, default_split); 
    StopVisiting stopvisiting;
    OOB_Visitor  oob;
    typedef  VisitorNode<OnlineLearnVisitor, typename RF_CHOOSER(Visitor_t)::type> IntermedVis; 
    IntermedVis
        inter(online_visitor_, RF_CHOOSER(Visitor_t)::choose(visitor_, stopvisiting));
    VisitorNode<OOB_Visitor, IntermedVis>
        visitor(oob,inter);
    #undef RF_CHOOSER

    // Preprocess the data to get something the split functor can work
    // with. Also fill the ext_param structure by preprocessing
    // option parameters that could only be completely evaluated
    // when the training data is known.
    ext_param_.class_count_=0;
    Preprocessor_t preprocessor(    features, response,
                                    options_, ext_param_);

    // Make stl compatible random functor.
    RandFunctor_t           randint     ( random);

    // Give the Split functor information about the data.
    split.set_external_parameters(ext_param_);
    stop.set_external_parameters(ext_param_);


    //Create poisson samples
    PoissonSampler<RandomTT800> poisson_sampler(1.0,vigra::Int32(new_start_index),vigra::Int32(ext_param().row_count_));

    //TODO: visitors for online learning
    //visitor.visit_at_beginning(*this, preprocessor);

    // THE MAIN EFFING RF LOOP - YEAY DUDE!
    for(int ii = 0; ii < (int)trees_.size(); ++ii)
    {
        online_visitor_.tree_id=ii;
        poisson_sampler.sample();
        std::map<int,int> leaf_parents;
        leaf_parents.clear();
        //Get all the leaf nodes for that sample
        for(int s=0;s<poisson_sampler.numOfSamples();++s)
        {
            int sample=poisson_sampler[s];
            online_visitor_.current_label=preprocessor.response()(sample,0);
            online_visitor_.last_node_id=StackEntry_t::DecisionTreeNoParent;
            int leaf=trees_[ii].getToLeaf(rowVector(features,sample),online_visitor_);


            //Add to the list for that leaf
            online_visitor_.add_to_index_list(ii,leaf,sample);
            //TODO: Class count?
            //Store parent
            if(Node<e_ConstProbNode>(trees_[ii].topology_,trees_[ii].parameters_,leaf).prob_begin()[preprocessor.response()(sample,0)]!=1.0)
            {
                leaf_parents[leaf]=online_visitor_.last_node_id;
            }
        }


        std::map<int,int>::iterator leaf_iterator;
        for(leaf_iterator=leaf_parents.begin();leaf_iterator!=leaf_parents.end();++leaf_iterator)
        {
            int leaf=leaf_iterator->first;
            int parent=leaf_iterator->second;
            int lin_index=online_visitor_.exterior_to_index[std::make_pair(ii,leaf)];
            ArrayVector<Int32> indeces;
            indeces.clear();
            indeces.swap(online_visitor_.index_lists[lin_index]);
            StackEntry_t stack_entry(indeces.begin(),
                                     indeces.end(),
                                     ext_param_.class_count_);


            if(parent!=-1)
            {
                if(NodeBase(trees_[ii].topology_,trees_[ii].parameters_,parent).child(0)==leaf)
                {
                    stack_entry.leftParent=parent;
                }
                else
                {
                    vigra_assert(NodeBase(trees_[ii].topology_,trees_[ii].parameters_,parent).child(1)==leaf,"last_node_id seems to be wrong");
                    stack_entry.rightParent=parent;
                }
            }
            //trees_[ii].continueLearn(preprocessor.features(),preprocessor.response(),stack_entry,split,stop,visitor,randint,leaf);
            trees_[ii].continueLearn(preprocessor.features(),preprocessor.response(),stack_entry,split,stop,visitor,randint,-1);
            //Now, the last one moved onto leaf
            online_visitor_.move_exterior_node(ii,trees_[ii].topology_.size(),ii,leaf);
            //Now it should be classified correctly!
        }

        /*visitor
            .visit_after_tree(  *this,
                                preprocessor,
                                poisson_sampler,
                                stack_entry,
                                ii);*/
    }

    //visitor.visit_at_end(*this, preprocessor);
    online_visitor_.deactivate();

    return  visitor.return_val();
}

template <class LabelType, class PreprocessorTag>
template <class U, class C1,
         class U2,class C2,
         class Split_t,
         class Stop_t,
         class Visitor_t,
         class Random_t>
double RandomForest<LabelType, PreprocessorTag>::
                     learn( MultiArrayView<2, U, C1> const  &   features,
                            MultiArrayView<2, U2,C2> const  &   response,
                            Visitor_t                           visitor_,
                            Split_t                             split_,
                            Stop_t                              stop_,
                            Random_t                 const  &   random)
{
    using namespace rf;
    this->reset();
    //typedefs
    typedef typename Split_t::StackEntry_t          StackEntry_t;
    typedef          UniformIntRandomFunctor<Random_t>
                                                    RandFunctor_t;

    // See rf_preprocessing.hxx for more info on this
    typedef Processor<PreprocessorTag,LabelType, U, C1, U2, C2> Preprocessor_t;
    
    // default values and initialization
    // Value Chooser chooses second argument as value if first argument
    // is of type RF_DEFAULT. (thanks to template magic - don't care about
    // it - just smile and wave.
    
    #define RF_CHOOSER(type_) detail::Value_Chooser<type_, Default_##type_> 
    Default_Stop_t default_stop(options_);
    typename RF_CHOOSER(Stop_t)::type stop
            = RF_CHOOSER(Stop_t)::choose(stop_, default_stop); 
    Default_Split_t default_split;
    typename RF_CHOOSER(Split_t)::type split 
            = RF_CHOOSER(Split_t)::choose(split_, default_split); 
    StopVisiting stopvisiting;
    OOB_Visitor  oob;
    typedef  VisitorNode<OnlineLearnVisitor, typename RF_CHOOSER(Visitor_t)::type> IntermedVis; 
    IntermedVis
        inter(online_visitor_, RF_CHOOSER(Visitor_t)::choose(visitor_, stopvisiting));
    VisitorNode<OOB_Visitor, IntermedVis>
        visitor(oob,inter);
    #undef RF_CHOOSER
    if(options_.prepare_online_learning_)
        online_visitor_.activate();
    else
        online_visitor_.deactivate();


    // Make stl compatible random functor.
    RandFunctor_t           randint     ( random);


    // Preprocess the data to get something the split functor can work
    // with. Also fill the ext_param structure by preprocessing
    // option parameters that could only be completely evaluated
    // when the training data is known.
    Preprocessor_t preprocessor(    features, response,
                                    options_, ext_param_);

    // Give the Split functor information about the data.
    split.set_external_parameters(ext_param_);
    stop.set_external_parameters(ext_param_);


    //initialize trees.
    trees_.resize(options_.tree_count_  , DecisionTree_t(ext_param_));

    /**\todo    replace this crappy class out. It uses function pointers.
     *          and is making code slower according to me
     */
    Sampler<RandFunctor_t > sampler(ext_param().row_count_,
                                    ext_param().actual_msample_,
                                    detail::make_sampler_opt(options_,
                                                     preprocessor.strata()),
                                    randint);

    visitor.visit_at_beginning(*this, preprocessor);
    // THE MAIN EFFING RF LOOP - YEAY DUDE!
    for(int ii = 0; ii < (int)trees_.size(); ++ii)
    {
        //initialize First region/node/stack entry
        sampler
            .sample();

        StackEntry_t
            first_stack_entry(  sampler.used_indices().begin(),
                                sampler.used_indices().end(),
                                ext_param_.class_count_);
        first_stack_entry
            .set_oob_range(     sampler.unused_indices().begin(),
                                sampler.unused_indices().end());
        trees_[ii]
            .learn(             preprocessor.features(),
                                preprocessor.response(),
                                first_stack_entry,
                                split,
                                stop,
                                visitor,
                                randint);
        visitor
            .visit_after_tree(  *this,
                                preprocessor,
                                sampler,
                                first_stack_entry,
                                ii);
    }

    visitor.visit_at_end(*this, preprocessor);
    online_visitor_.deactivate();

    return  visitor.return_val();
}




template <class LabelType, class Tag>
template <class U, class C>
LabelType RandomForest<LabelType, Tag>
    ::predictLabel(MultiArrayView<2, U, C> const & features)
{
    vigra_precondition(columnCount(features) >= ext_param_.column_count_,
        "RandomForestn::predictLabel():"
            " Too few columns in feature matrix.");
    vigra_precondition(rowCount(features) == 1,
        "RandomForestn::predictLabel():"
            " Feature matrix must have a singlerow.");
<<<<<<< HEAD
    typedef MultiArrayShape<2>::type Shp;
    garbage_prediction_.reshape(Shp(1, ext_param_.class_count_), 0.0);
    LabelType          d;
    predictProbabilities(features, garbage_prediction_);
    ext_param_.to_classlabel(argMax(garbage_prediction_), d);
=======
    Matrix<double>  prob(1, ext_param_.class_count_);
    double          d;
    predictProbabilities(features, prob);
    ext_param_.to_classlabel(argMax(prob), d);
>>>>>>> 765d0a7e
    return d;
}


//Same thing as above with priors for each label !!!
template <class LabelType, class PreprocessorTag>
template <class U, class C, class Iterator>
LabelType RandomForest<LabelType, PreprocessorTag>
    ::predictLabel( MultiArrayView<2, U, C> const & features,
                    Iterator                        priors)
{
    using namespace functor;
    vigra_precondition(columnCount(features) >= ext_param_.column_count_,
        "RandomForestn::predictLabel(): Too few columns in feature matrix.");
    vigra_precondition(rowCount(features) == 1,
        "RandomForestn::predictLabel():"
        " Feature matrix must have a single row.");
    Matrix<double>  prob(1,ext_param_.class_count_);
    predictProbabilities(features, prob);
    std::transform( prob.begin(), prob.end(),
                    priors, prob.begin(),
                    Arg1()*Arg2());
    LabelType          d;
    ext_param_.to_classlabel(argMax(prob), d);
    return d;
}

template<class LabelType,class PreprocessorTag>
template <class T1,class T2, class C>
void RandomForest<LabelType,PreprocessorTag>
    ::predictProbabilities(OnlinePredictionSet<T1> &  predictionSet,
                          MultiArrayView<2, T2, C> &       prob)
{
    //Features are n xp
    //prob is n x NumOfLabel probaility for each feature in each class
    
    vigra_precondition(rowCount(predictionSet.features) == rowCount(prob),
                       "RandomFroest::predictProbabilities():"
                       " Feature matrix and probability matrix size misnmatch.");
    // num of features must be bigger than num of features in Random forest training
    // but why bigger?
    vigra_precondition( columnCount(predictionSet.features) >= ext_param_.column_count_,
      "RandomForestn::predictProbabilities():"
        " Too few columns in feature matrix.");
    vigra_precondition( columnCount(prob)
                        == (MultiArrayIndex)ext_param_.class_count_,
      "RandomForestn::predictProbabilities():"
      " Probability matrix must have as many columns as there are classes.");
    prob.init(0.0);
    //store total weights
    std::vector<T1> totalWeights(predictionSet.indices[0].size(),0.0);
    //Go through all trees
    int set_id=-1;
    for(int k=0; k<options_.tree_count_; ++k)
    {
        set_id=(set_id+1) % predictionSet.indices[0].size();
        typedef std::set<SampleRange<T1> > my_set;
        typedef typename my_set::iterator set_it;
        //typedef std::set<std::pair<int,SampleRange<T1> > >::iterator set_it;
        //Build a stack with all the ranges we have
        std::vector<std::pair<int,set_it> > stack;
        stack.clear();
        set_it i;
        for(i=predictionSet.ranges[set_id].begin();i!=predictionSet.ranges[set_id].end();++i)
            stack.push_back(std::pair<int,set_it>(2,i));
        //get weights predicted by single tree
        while(!stack.empty())
        {
            set_it range=stack.back().second;
            int index=stack.back().first;
            stack.pop_back();

            if(trees_[k].isLeafNode(trees_[k].topology_[index]))
            {
                ArrayVector<double>::iterator weights=Node<e_ConstProbNode>(trees_[k].topology_,
                                                                            trees_[k].parameters_,
                                                                            index).prob_begin();
                for(int i=range->start;i!=range->end;++i)
                {
                    //update votecount.
                    for(int l=0; l<ext_param_.class_count_; ++l)
                    {
                        prob(predictionSet.indices[set_id][i], l) += weights[l];
                        //every weight in totalWeight.
                        totalWeights[predictionSet.indices[set_id][i]] += weights[l];
                    }
                }
            }

            else
            {
                if(trees_[k].topology_[index]!=i_ThresholdNode)
                {
                    throw std::runtime_error("predicting with online prediction sets is only supported for RFs with threshold nodes");
                }
                Node<i_ThresholdNode> node(trees_[k].topology_,trees_[k].parameters_,index);
                if(range->min_boundaries[node.column()]>=node.threshold())
                {
                    //Everything goes to right child
                    stack.push_back(std::pair<int,set_it>(node.child(1),range));
                    continue;
                }
                if(range->max_boundaries[node.column()]<node.threshold())
                {
                    //Everything goes to the left child
                    stack.push_back(std::pair<int,set_it>(node.child(0),range));
                    continue;
                }
                //We have to split at this node
                SampleRange<T1> new_range=*range;
                new_range.min_boundaries[node.column()]=FLT_MAX;
                range->max_boundaries[node.column()]=-FLT_MAX;
                new_range.start=new_range.end=range->end;
                int i=range->start;
                while(i!=range->end)
                {
                    //Decide for range->indices[i]
                    if(predictionSet.features(predictionSet.indices[set_id][i],node.column())>=node.threshold())
                    {
                        new_range.min_boundaries[node.column()]=std::min(new_range.min_boundaries[node.column()],
                                                                    predictionSet.features(predictionSet.indices[set_id][i],node.column()));
                        --range->end;
                        --new_range.start;
                        std::swap(predictionSet.indices[set_id][i],predictionSet.indices[set_id][range->end]);

                    }
                    else
                    {
                        range->max_boundaries[node.column()]=std::max(range->max_boundaries[node.column()],
                                                                 predictionSet.features(predictionSet.indices[set_id][i],node.column()));
                        ++i;
                    }
                }
                //The old one ...
                if(range->start==range->end)
                {
                    predictionSet.ranges[set_id].erase(range);
                }
                else
                {
                    stack.push_back(std::pair<int,set_it>(node.child(0),range));
                }
                //And the new one ...
                if(new_range.start!=new_range.end)
                {
                    std::pair<set_it,bool> new_it=predictionSet.ranges[set_id].insert(new_range);
                    stack.push_back(std::pair<int,set_it>(node.child(1),new_it.first));
                }
            }
        }
    }
    for(int i=0;i<totalWeights.size();++i)
    {
        double test=0.0;
        //Normalise votes in each row by total VoteCount (totalWeight
        for(int l=0; l<ext_param_.class_count_; ++l)
        {
            test+=prob(i,l);
            prob(i, l) /= totalWeights[i];
        }
        assert(test==totalWeights[i]);
        assert(totalWeights[i]>0.0);
    }
}

template <class LabelType, class PreprocessorTag>
template <class U, class C1, class T, class C2, class Stop_t>
void RandomForest<LabelType, PreprocessorTag>
    ::predictProbabilities(MultiArrayView<2, U, C1>const &  features,
                           MultiArrayView<2, T, C2> &       prob,
<<<<<<< HEAD
                           Stop_t                           stop_) const
=======
                           Earlystopping                    stop)
>>>>>>> 765d0a7e
{
    //Features are n xp
    //prob is n x NumOfLabel probability for each feature in each class

    vigra_precondition(rowCount(features) == rowCount(prob),
      "RandomForestn::predictProbabilities():"
        " Feature matrix and probability matrix size mismatch.");

    // num of features must be bigger than num of features in Random forest training
    // but why bigger?
    vigra_precondition( columnCount(features) >= ext_param_.column_count_,
      "RandomForestn::predictProbabilities():"
        " Too few columns in feature matrix.");
    vigra_precondition( columnCount(prob)
                        == (MultiArrayIndex)ext_param_.class_count_,
      "RandomForestn::predictProbabilities():"
      " Probability matrix must have as many columns as there are classes.");

<<<<<<< HEAD
    #define RF_CHOOSER(type_) detail::Value_Chooser<type_, Default_##type_> 
    Default_Stop_t default_stop(options_);
    typename RF_CHOOSER(Stop_t)::type stop
            = RF_CHOOSER(Stop_t)::choose(stop_, default_stop); 
    #undef RF_CHOOSER 
    stop.set_external_parameters(ext_param_);
    prob.init(NumericTraits<T>::zero());
    
=======
>>>>>>> 765d0a7e
    //Classify for each row.
    for(int row=0; row < rowCount(features); ++row)
    {
    //contains the weights returned by a single tree???
    //thought that one tree has only one vote???
    //Pruning???
        ArrayVector<double>::const_iterator weights;

        //totalWeight == totalVoteCount!
    double totalWeight = 0.0;

    //Set each VoteCount = 0 - prob(row,l) contains vote counts until
    //further normalisation
        for(int l=0; l<ext_param_.class_count_; ++l)
            prob(row, l) = 0.0;

    //Let each tree classify...
        for(int k=0; k<options_.tree_count_; ++k)
        {
        //get weights predicted by single tree
            weights = trees_[k].predict(rowVector(features, row));

        //update votecount.
            for(int l=0; l<ext_param_.class_count_; ++l)
            {
                prob(row, l) += weights[l];
                //every weight in totalWeight.
                totalWeight += weights[l];
            }
            if(stop.after_prediction(weights, 
                                     ext_param_, 
                                     k, 
                                     options_.tree_count_))
                break;
        }

    //Normalise votes in each row by total VoteCount (totalWeight
        for(int l=0; l<ext_param_.class_count_; ++l)
                prob(row, l) /= totalWeight;
    }

}


} // namespace vigra

#endif // VIGRA_RANDOM_FOREST_HXX<|MERGE_RESOLUTION|>--- conflicted
+++ resolved
@@ -58,6 +58,7 @@
 #include "random_forest/rf_sampling.hxx"
 #include "random_forest/rf_preprocessing.hxx"
 #include "random_forest/rf_online_prediction_set.hxx"
+#include "random_forest/rf_earlystopping.hxx"
 namespace vigra
 {
 
@@ -128,11 +129,10 @@
     typedef RF_Traits::Default_Visitor_t    Default_Visitor_t;
     typedef LabelType                       LabelT; 
   protected:
-    /**\brief helper function used to choose the right
-     * value of split, early stopping and visitor
-     */
-
-
+
+    /** optimisation for predictLabels
+     * */
+    mutable MultiArray<2, double> garbage_prediction_;
 
   public:
 
@@ -316,17 +316,17 @@
     }
 
     /*\}*/
-    int column_count()
+    int column_count() const
     {
       return ext_param_.column_count_;
     }
 
-    int class_count()
+    int class_count() const
     {
       return ext_param_.class_count_;
     }
 
-    int tree_count()
+    int tree_count() const
     {
       return options_.tree_count_;
     }
@@ -499,12 +499,10 @@
      * \return double value representing class. You can use the
      *         predictLabels() function together with the
      *         rf.external_parameter().class_type_ attribute
-     *         this->start=start;
-     *         this->end=end;
      *         to get back the same type used during learning. 
      */
     template <class U, class C>
-    LabelType predictLabel(MultiArrayView<2, U, C>const & features);
+    LabelType predictLabel(MultiArrayView<2, U, C>const & features) const;
 
     /** \brief predict a label with features and class priors
      *
@@ -514,7 +512,7 @@
      */
     template <class U, class C, class Iterator>
     LabelType predictLabel(MultiArrayView<2, U, C> const & features,
-                                Iterator priors) ;
+                                Iterator priors) const;
 
     /** \brief predict multiple labels with given features
      *
@@ -526,7 +524,7 @@
      */
     template <class U, class C1, class T, class C2>
     void predictLabels(MultiArrayView<2, U, C1>const & features,
-                       MultiArrayView<2, T, C2> & labels)
+                       MultiArrayView<2, T, C2> & labels) const
     {
         vigra_precondition(features.shape(0) == labels.shape(0),
             "RandomForest::predictLabels(): Label array has wrong size.");
@@ -546,7 +544,7 @@
     template <class U, class C1, class T, class C2, class Stop>
     void predictProbabilities(MultiArrayView<2, U, C1>const &   features,
                               MultiArrayView<2, T, C2> &        prob,
-                              Stop                              stop) ;
+                              Stop                              stop) const;
     template <class T1,class T2, class C>
     void predictProbabilities(OnlinePredictionSet<T1> &  predictionSet,
                                MultiArrayView<2, T2, C> &       prob);
@@ -559,7 +557,7 @@
      */
     template <class U, class C1, class T, class C2>
     void predictProbabilities(MultiArrayView<2, U, C1>const &   features,
-                              MultiArrayView<2, T, C2> &        prob)
+                              MultiArrayView<2, T, C2> &        prob)  const
     {
         predictProbabilities(features, prob, rf_default()); 
     }   
@@ -727,7 +725,7 @@
                             Random_t                 const  &   random)
 {
     using namespace rf;
-    this->reset();
+    //this->reset();
     //typedefs
     typedef typename Split_t::StackEntry_t          StackEntry_t;
     typedef          UniformIntRandomFunctor<Random_t>
@@ -833,7 +831,7 @@
 template <class LabelType, class Tag>
 template <class U, class C>
 LabelType RandomForest<LabelType, Tag>
-    ::predictLabel(MultiArrayView<2, U, C> const & features)
+    ::predictLabel(MultiArrayView<2, U, C> const & features) const
 {
     vigra_precondition(columnCount(features) >= ext_param_.column_count_,
         "RandomForestn::predictLabel():"
@@ -841,18 +839,11 @@
     vigra_precondition(rowCount(features) == 1,
         "RandomForestn::predictLabel():"
             " Feature matrix must have a singlerow.");
-<<<<<<< HEAD
     typedef MultiArrayShape<2>::type Shp;
     garbage_prediction_.reshape(Shp(1, ext_param_.class_count_), 0.0);
     LabelType          d;
     predictProbabilities(features, garbage_prediction_);
     ext_param_.to_classlabel(argMax(garbage_prediction_), d);
-=======
-    Matrix<double>  prob(1, ext_param_.class_count_);
-    double          d;
-    predictProbabilities(features, prob);
-    ext_param_.to_classlabel(argMax(prob), d);
->>>>>>> 765d0a7e
     return d;
 }
 
@@ -862,7 +853,7 @@
 template <class U, class C, class Iterator>
 LabelType RandomForest<LabelType, PreprocessorTag>
     ::predictLabel( MultiArrayView<2, U, C> const & features,
-                    Iterator                        priors)
+                    Iterator                        priors) const
 {
     using namespace functor;
     vigra_precondition(columnCount(features) >= ext_param_.column_count_,
@@ -1023,11 +1014,7 @@
 void RandomForest<LabelType, PreprocessorTag>
     ::predictProbabilities(MultiArrayView<2, U, C1>const &  features,
                            MultiArrayView<2, T, C2> &       prob,
-<<<<<<< HEAD
                            Stop_t                           stop_) const
-=======
-                           Earlystopping                    stop)
->>>>>>> 765d0a7e
 {
     //Features are n xp
     //prob is n x NumOfLabel probability for each feature in each class
@@ -1046,7 +1033,6 @@
       "RandomForestn::predictProbabilities():"
       " Probability matrix must have as many columns as there are classes.");
 
-<<<<<<< HEAD
     #define RF_CHOOSER(type_) detail::Value_Chooser<type_, Default_##type_> 
     Default_Stop_t default_stop(options_);
     typename RF_CHOOSER(Stop_t)::type stop
@@ -1055,23 +1041,13 @@
     stop.set_external_parameters(ext_param_);
     prob.init(NumericTraits<T>::zero());
     
-=======
->>>>>>> 765d0a7e
     //Classify for each row.
     for(int row=0; row < rowCount(features); ++row)
     {
-    //contains the weights returned by a single tree???
-    //thought that one tree has only one vote???
-    //Pruning???
         ArrayVector<double>::const_iterator weights;
 
         //totalWeight == totalVoteCount!
     double totalWeight = 0.0;
-
-    //Set each VoteCount = 0 - prob(row,l) contains vote counts until
-    //further normalisation
-        for(int l=0; l<ext_param_.class_count_; ++l)
-            prob(row, l) = 0.0;
 
     //Let each tree classify...
         for(int k=0; k<options_.tree_count_; ++k)
@@ -1080,22 +1056,25 @@
             weights = trees_[k].predict(rowVector(features, row));
 
         //update votecount.
+            int weighted = options_.predict_weighted_;
             for(int l=0; l<ext_param_.class_count_; ++l)
             {
-                prob(row, l) += weights[l];
+                double cur_w = weights[l] * (weighted * (*(weights-1))
+                                           + (1-weighted));
+                prob(row, l) += cur_w;
                 //every weight in totalWeight.
-                totalWeight += weights[l];
+                totalWeight += cur_w;
             }
             if(stop.after_prediction(weights, 
-                                     ext_param_, 
-                                     k, 
-                                     options_.tree_count_))
+                                     k,
+                                     rowVector(prob, row),
+                                     totalWeight))
                 break;
         }
 
     //Normalise votes in each row by total VoteCount (totalWeight
-        for(int l=0; l<ext_param_.class_count_; ++l)
-                prob(row, l) /= totalWeight;
+        for(int l=0; l< ext_param_.class_count_; ++l)
+                prob(row, l) /= detail::RequiresExplicitCast<T>::cast(totalWeight);
     }
 
 }
