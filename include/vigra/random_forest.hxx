/************************************************************************/
/*                                                                      */
/*        Copyright 2008-2009 by  Ullrich Koethe and Rahul Nair         */
/*                                                                      */
/*    This file is part of the VIGRA computer vision library.           */
/*    The VIGRA Website is                                              */
/*        http://kogs-www.informatik.uni-hamburg.de/~koethe/vigra/      */
/*    Please direct questions, bug reports, and contributions to        */
/*        ullrich.koethe@iwr.uni-heidelberg.de    or                    */
/*        vigra@informatik.uni-hamburg.de                               */
/*                                                                      */
/*    Permission is hereby granted, free of charge, to any person       */
/*    obtaining a copy of this software and associated documentation    */
/*    files (the "Software"), to deal in the Software without           */
/*    restriction, including without limitation the rights to use,      */
/*    copy, modify, merge, publish, distribute, sublicense, and/or      */
/*    sell copies of the Software, and to permit persons to whom the    */
/*    Software is furnished to do so, subject to the following          */
/*    conditions:                                                       */
/*                                                                      */
/*    The above copyright notice and this permission notice shall be    */
/*    included in all copies or substantial portions of the             */
/*    Software.                                                         */
/*                                                                      */
/*    THE SOFTWARE IS PROVIDED "AS IS", WITHOUT WARRANTY OF ANY KIND    */
/*    EXPRESS OR IMPLIED, INCLUDING BUT NOT LIMITED TO THE WARRANTIES   */
/*    OF MERCHANTABILITY, FITNESS FOR A PARTICULAR PURPOSE AND          */
/*    NONINFRINGEMENT. IN NO EVENT SHALL THE AUTHORS OR COPYRIGHT       */
/*    HOLDERS BE LIABLE FOR ANY CLAIM, DAMAGES OR OTHER LIABILITY,      */
/*    WHETHER IN AN ACTION OF CONTRACT, TORT OR OTHERWISE, ARISING      */
/*    FROM, OUT OF OR IN CONNECTION WITH THE SOFTWARE OR THE USE OR     */
/*    OTHER DEALINGS IN THE SOFTWARE.                                   */
/*                                                                      */
/************************************************************************/


#ifndef VIGRA_RANDOM_FOREST_HXX
#define VIGRA_RANDOM_FOREST_HXX

#include <iostream>
#include <algorithm>
#include <map>
#include <set>
#include <list>
#include <numeric>
#include "mathutil.hxx"
#include "array_vector.hxx"
#include "sized_int.hxx"
#include "matrix.hxx"
#include "random.hxx"
#include "functorexpression.hxx"
#include "random_forest/rf_common.hxx"
#include "random_forest/rf_nodeproxy.hxx"
#include "random_forest/rf_split.hxx"
#include "random_forest/rf_decisionTree.hxx"
#include "random_forest/rf_visitors.hxx"
#include "random_forest/rf_region.hxx"
#include "random_forest/rf_sampling.hxx"
#include "random_forest/rf_preprocessing.hxx"
#include "random_forest/rf_online_prediction_set.hxx"
#include "random_forest/rf_earlystopping.hxx"
namespace vigra
{

namespace detail
{

/** todo - remove and make the labels parameter in the sampling options
 * const*/
class staticMultiArrayViewHelper
{
    public:
        static vigra::MultiArrayView<2, Int32> array;
    public:
        friend SamplingOptions
        createSamplingOptions(vigra::RandomForestOptions& RF_opt,
                              vigra::MultiArrayView<2, int> & labels);
};


/**\brief sampling option factory function
 */
SamplingOptions make_sampler_opt ( RF_Traits::Options_t     & RF_opt,
                                   MultiArrayView<2, Int32> & labels
                                        = staticMultiArrayViewHelper::array)
{
    SamplingOptions return_opt;
    return_opt.sample_with_replacement = RF_opt.sample_with_replacement_;
    if(labels.data() != 0)
    {
        if(RF_opt.stratification_method_ == RF_EQUAL)
            return_opt
                .sampleClassesIndividually(
                    ArrayVectorView<int>(labels.size(),
                                         labels.data()));
        else if(RF_opt.stratification_method_ == RF_PROPORTIONAL)
            return_opt
                .sampleStratified(
                    ArrayVectorView<int>(labels.size(),
                                         labels.data()));
    }
    return return_opt;
}
}//namespace detail

/** Random Forest class
 *
 * \tparam <PrprocessorTag = ClassificationTag> Class used to preprocess
 *          the input while learning and predicting. Currently Available:
 *          ClassificationTag and RegressionTag. It is recommended to use
 *          Splitfunctor::Preprocessor_t while using custom splitfunctors
 *          as they may need the data to be in a different format. 
 *          \sa Preprocessor, How to make a Split Functor
 *
 * 
 *
*/
template <class LabelType , class PreprocessorTag >
class RandomForest
{

  public:
    //public typedefs
    typedef RF_Traits::Options_t            Options_t;
    typedef RF_Traits::DecisionTree_t       DecisionTree_t;
    typedef ProblemSpec<LabelType>      ProblemSpec_t;
    typedef RF_Traits::Default_Split_t      Default_Split_t;
    typedef RF_Traits::Default_Stop_t       Default_Stop_t;
    typedef RF_Traits::Default_Visitor_t    Default_Visitor_t;
    typedef LabelType                       LabelT; 
  protected:

    /** optimisation for predictLabels
     * */
    mutable MultiArray<2, double> garbage_prediction_;

  public:

    //problem independent data.
    Options_t                       options_;
    //problem dependent data members - is only set if
    //a copy constructor, some sort of import
    //function or the learn function is called
    ArrayVector<DecisionTree_t>
                                    trees_;
    ProblemSpec_t                   ext_param_;
<<<<<<< HEAD
    mutable ArrayVector<int>                tree_indices_;
=======

    OnlineLearnVisitor              online_visitor_;

>>>>>>> 9b42b76d

    void reset()
    {
        ext_param_.clear();
        trees_.clear();
    }

  public:

    /** \name Contructors
     * Note: No copy Constructor specified as no pointers are manipulated
     * in this class
     */
    /*\{*/
    /**\brief default constructor
     *
     * \param options   general options to the Random Forest. Must be of Type
     *                  Options_t
     * \param ext_param problem specific values that can be supplied 
     *                  additionally. (class weights , labels etc)
     * \sa  ProblemSpec_t
     *
     *
     * simple usage for classification (regression is not yet supported):
     * \code
     *      typedef xxx feature_t \\ replace xxx with whichever type
     *      typedef yyy label_t   \\ meme chose. 
     *      MultiArrayView<2, feature_t> f = get_some_features();
     *      MultiArrayView<2, label_t>   l = get_some_labels)(
     *      RandomForest<> rf()
     *      double oob_error = rf.learn(f, l);
     *      
     *      MultiArrayView<2, feature_t> pf = get_some_unknown_features();
     *      MultiArrayView<2, label_t> prediction 
     *                                      = allocate_space_for_response();
     *      MultiArrayView<2, double> prob  = allocate_space_for_probability();
     *      
     *      rf.predict_labels(pf, prediction);
     *      rf.predict_probabilities(pf, prob);
     *
     * \endcode
     *
     * - Default Response/Label type is double
     */
    RandomForest(Options_t const & options = Options_t(), 
                 ProblemSpec_t const & ext_param = ProblemSpec_t())
    :
        options_(options),
        ext_param_(ext_param),
        tree_indices_(options.tree_count_,0)
    {
        for(int ii = 0 ; ii < int(tree_indices_.size()); ++ii)
            tree_indices_[ii] = ii;
    }

    /**\brief Create RF from external source
     * \param treeCount Number of trees to add.
     * \param trees     Iterator to a Container where the topology_ data
     *                  of the trees are stored.
     * \param weights  iterator to a Container where the parameters_ data
     *                  of the trees are stored.
     * \param problem_spec 
     *                  Extrinsic parameters that specify the problem e.g.
     *                  ClassCount, featureCount etc.
     * \param options   (optional) specify options used to train the original
     *                  Random forest. This parameter is not used anywhere
     *                  during prediction and thus is optional.
     *
     * TODO:
     * Note: This constructor may be replaced by a Constructor using
     * NodeProxy iterators to encapsulate the underlying data type.
     */
    template<class TreeIterator, class WeightIterator>
    RandomForest(int                treeCount,
                  TreeIterator          trees,
                  WeightIterator        weights,
                  ProblemSpec_t const & problem_spec,
                  Options_t const &     options = Options_t())
    :
        trees_(treeCount, DecisionTree_t(problem_spec)),
        ext_param_(problem_spec),
        options_(options)
    {
        for(unsigned int k=0; k<treeCount; ++k, ++trees, ++weights)
        {
            trees_[k].topology_ = *trees;
            trees_[k].parameters_ = *weights;
        }
    }

    /*\}*/


    /** \name Data Access
     * data access interface - usage of member objects is deprecated
     * (I like the word deprecated)
     */

    /*\{*/


    /**\brief return external parameters for viewing
     * \return ProblemSpec_t
     */
    ProblemSpec_t const & ext_param() const
    {
        vigra_precondition(ext_param_.used() == true,
           "RandomForest::ext_param(): "
           "Random forest has not been trained yet.");
        return ext_param_;
    }

    /**\brief set external parameters
     *
     *  \param in external parameters to be set
     *
     * set external parameters explicitly. 
     * If Random Forest has not been trained the preprocessor will 
     * either ignore filling values set this way or will throw an exception 
     * if values specified manually do not match the value calculated 
     & during the preparation step.
     * \sa Option_t::presupplied_ext_param member for further details.
     */
    void set_ext_param(ProblemSpec_t const & in)
    {
        vigra_precondition(ext_param_.used() == false,
            "RandomForest::set_ext_param():"
            "Random forest has been trained! Call reset()"
            "before specifying new extrinsic parameters.");
    }

    /**\brief access random forest options
     *
     * \return random forest options
     */
    Options_t & set_options()
    {
        return options;
    }


    /**\brief access const random forest options
     *
     * \return const Option_t
     */
    Options_t const & options() const
    {
        return options_;
    }

    /**\brief access const trees
     */
    DecisionTree_t const & tree(int index) const
    {
        return trees_[index];
    }

    /**\brief access trees
     */
    DecisionTree_t & tree(int index)
    {
        return trees_[index];
    }

    /*\}*/
    int column_count() const
    {
      return ext_param_.column_count_;
    }

    int class_count() const
    {
      return ext_param_.class_count_;
    }

    int tree_count() const
    {
      return options_.tree_count_;
    }

    /**\name Learning
     * Following functions differ in the degree of customization
     * allowed
     */
    /*\{*/
    /**\brief learn on data with custom config and random number generator
     *
     * \param features  a N x M matrix containing N samples with M
     *                  features
     * \param response  a N x D matrix containing the corresponding
     *                  response. Current split functors assume D to
     *                  be 1 and ignore any additional columns.
     *                  This is not enforced to allow future support
     *                  for uncertain labels, label independent strata etc.
     *                  The Preprocessor specified during construction
     *                  should be able to handle features and labels
     *                  features and the labels.
     *  \sa     SplitFunctor, Preprocessing
     *
     * \param visitor   visitor which is to be applied after each split,
     *                  tree and at the end. Use RF_Default for using
     *                  default value.
     * \sa      visitor
     * \param split     split functor to be used to calculate each split
     *                  use rf_default() for using default value.
     * \param stop
     *                  predicate to be used to calculate each split
     *                  use rf_default() for using default value.
     * \param random    RandomNumberGenerator to be used. Use
     *                  rf_default() to use default value.
     * \return          oob_error.
     *
     *\sa OOB_Visitor, VariableImportanceVisitor 
     *
     */
    template <class U, class C1,
             class U2,class C2,
             class Split_t,
             class Stop_t,
             class Visitor_t,
             class Random_t>
    double learn(       MultiArrayView<2, U, C1> const  &   features,
                        MultiArrayView<2, U2,C2> const  &   response,
                        Visitor_t                           visitor,
                        Split_t                             split,
                        Stop_t                              stop,
                        Random_t                 const  &   random);

    template <class U, class C1,
             class U2,class C2,
             class Split_t,
             class Stop_t,
             class Visitor_t>
    double learn(       MultiArrayView<2, U, C1> const  &   features,
                        MultiArrayView<2, U2,C2> const  &   response,
                        Visitor_t                           visitor,
                        Split_t                             split,
                        Stop_t                              stop)

    {
        RandomNumberGenerator<> rnd = RandomNumberGenerator<>(RandomSeed);
        return learn(features, response,
                     visitor, split, stop,
                     rnd);
    }

    
    template<class U,class C1,
        class U2, class C2,
        class Split_t,
        class Stop_t,
        class Visitor_t,
        class Random_t>
    double onlineLearn(MultiArrayView<2,U,C1> const & features,
                       MultiArrayView<2,U2,C2> const & response,
                       int new_start_index,
                       Visitor_t visitor_,
                       Split_t split_,
                       Stop_t stop_,
                       Random_t & random,
                       bool adjust_thresholds=false);

    template <class U, class C1, class U2,class C2>
    double onlineLearn(   MultiArrayView<2, U, C1> const  & features,
                    MultiArrayView<2, U2,C2> const  & labels,int new_start_index,bool adjust_thresholds=false)
    {
        RandomNumberGenerator<> rnd = RandomNumberGenerator<>(RandomSeed);
        return onlineLearn(features, 
                     labels, 
                     new_start_index,
                     rf_default(), 
                     rf_default(), 
                     rf_default(),
                     rnd,
                     adjust_thresholds);
    }

    template<class U,class C1,
        class U2, class C2,
        class Split_t,
        class Stop_t,
        class Visitor_t,
        class Random_t>
    void reLearnTree(MultiArrayView<2,U,C1> const & features,
                     MultiArrayView<2,U2,C2> const & response,
                     int treeId,
                     Visitor_t visitor_,
                     Split_t split_,
                     Stop_t stop_,
                     Random_t & random);

    template<class U, class C1, class U2, class C2>
    void reLearnTree(MultiArrayView<2, U, C1> const & features,
                     MultiArrayView<2, U2, C2> const & labels,
                     int treeId)
    {
        RandomNumberGenerator<> rnd = RandomNumberGenerator<>(RandomSeed);
        reLearnTree(features,
                    labels,
                    treeId,
                    rf_default(),
                    rf_default(),
                    rf_default(),
                    rnd);
    }



    template <class U, class C1, class U2,class C2, class Visitor_t>
    double learn(   MultiArrayView<2, U, C1> const  & features,
                    MultiArrayView<2, U2,C2> const  & labels,
                    Visitor_t                         visitor)
    {
        return learn(features, 
                     labels, 
                     visitor, 
                     rf_default(), 
                     rf_default());
    }

    template <class U, class C1, class U2,class C2, 
              class Visitor_t, class Split_t>
    double learn(   MultiArrayView<2, U, C1> const  & features,
                    MultiArrayView<2, U2,C2> const  & labels,
                    Visitor_t                         visitor,
                    Split_t                           split)
    {
        return learn(features, 
                     labels, 
                     visitor, 
                     split, 
                     rf_default());
    }

    /**\brief learn on data with default configuration
     *
     * \param features  a N x M matrix containing N samples with M
     *                  features
     * \param labels    a N x D matrix containing the corresponding
     *                  N labels. Current split functors assume D to
     *                  be 1 and ignore any additional columns.
     *                  this is not enforced to allow future support
     *                  for uncertain labels.
     * \return          out of bag error estimate.
     *
     * learning is done with:
     *
     * \sa GiniSplit, EarlyStoppingStd, OOB_Visitor
     *
     * - Randomly seeded random number generator
     * - default gini split functor as described by Breiman
     * - default The standard early stopping criterion
     * - the oob visitor, whose value is returned.
     */
    template <class U, class C1, class U2,class C2>
    double learn(   MultiArrayView<2, U, C1> const  & features,
                    MultiArrayView<2, U2,C2> const  & labels)
    {
        return learn(features, 
                     labels, 
                     rf_default(), 
                     rf_default(), 
                     rf_default());
    }
    /*\}*/



    /**\name prediction
     */
    /*\{*/
    /** \brief predict a label given a feature.
     *
     * \param features: a 1 by featureCount matrix containing
     *        data point to be predicted (this only works in
     *        classification setting)
     * \param stop: early stopping critierion
     * \return double value representing class. You can use the
     *         predictLabels() function together with the
     *         rf.external_parameter().class_type_ attribute
     *         to get back the same type used during learning. 
     */
    template <class U, class C, class Stop>
    LabelType predictLabel(MultiArrayView<2, U, C>const & features, Stop & stop) const;

    template <class U, class C>
    LabelType predictLabel(MultiArrayView<2, U, C>const & features)
    {
        return predictLabel(features, rf_default()); 
    } 
    /** \brief predict a label with features and class priors
     *
     * \param features: same as above.
     * \param prior:   iterator to prior weighting of classes
     * \return sam as above.
     */
    template <class U, class C>
    LabelType predictLabel(MultiArrayView<2, U, C> const & features,
                                ArrayVectorView<double> prior) const;

    /** \brief predict multiple labels with given features
     *
     * \param features: a n by featureCount matrix containing
     *        data point to be predicted (this only works in
     *        classification setting)
     * \param labels: a n by 1 matrix passed by reference to store
     *        output.
     */
    template <class U, class C1, class T, class C2>
    void predictLabels(MultiArrayView<2, U, C1>const & features,
                       MultiArrayView<2, T, C2> & labels) const
    {
        vigra_precondition(features.shape(0) == labels.shape(0),
            "RandomForest::predictLabels(): Label array has wrong size.");
        for(int k=0; k<features.shape(0); ++k)
            labels(k,0) = detail::RequiresExplicitCast<T>::cast(predictLabel(rowVector(features, k), rf_default()));
    }

    template <class U, class C1, class T, class C2, class Stop>
    void predictLabels(MultiArrayView<2, U, C1>const & features,
                       MultiArrayView<2, T, C2> & labels,
                       Stop                     & stop) const
    {
        vigra_precondition(features.shape(0) == labels.shape(0),
            "RandomForest::predictLabels(): Label array has wrong size.");
        for(int k=0; k<features.shape(0); ++k)
            labels(k,0) = detail::RequiresExplicitCast<T>::cast(predictLabel(rowVector(features, k), stop));
    }
    /** \brief predict the class probabilities for multiple labels
     *
     *  \param features same as above
     *  \param prob a n x class_count_ matrix. passed by reference to
     *  save class probabilities
     *  \param stop earlystopping criterion 
     *  \sa EarlyStopping
     */
    template <class U, class C1, class T, class C2, class Stop>
    void predictProbabilities(MultiArrayView<2, U, C1>const &   features,
                              MultiArrayView<2, T, C2> &        prob,
<<<<<<< HEAD
                              Stop                     &        stop) const;
=======
                              Stop                              stop) const;
    template <class T1,class T2, class C>
    void predictProbabilities(OnlinePredictionSet<T1> &  predictionSet,
                               MultiArrayView<2, T2, C> &       prob);
>>>>>>> 9b42b76d

    /** \brief predict the class probabilities for multiple labels
     *
     *  \param features same as above
     *  \param prob a n x class_count_ matrix. passed by reference to
     *  save class probabilities
     */
    template <class U, class C1, class T, class C2>
    void predictProbabilities(MultiArrayView<2, U, C1>const &   features,
                              MultiArrayView<2, T, C2> &        prob)  const
    {
        predictProbabilities(features, prob, rf_default()); 
    }   


    /*\}*/

};


template <class LabelType, class PreprocessorTag>
template<class U,class C1,
    class U2, class C2,
    class Split_t,
    class Stop_t,
    class Visitor_t,
    class Random_t>
double RandomForest<LabelType, PreprocessorTag>::onlineLearn(MultiArrayView<2,U,C1> const & features,
                                                             MultiArrayView<2,U2,C2> const & response,
                                                             int new_start_index,
                                                             Visitor_t visitor_,
                                                             Split_t split_,
                                                             Stop_t stop_,
                                                             Random_t & random,
                                                             bool adjust_thresholds)
{
    online_visitor_.activate();
    online_visitor_.adjust_thresholds=adjust_thresholds;

    using namespace rf;
    //typedefs
    typedef typename Split_t::StackEntry_t StackEntry_t;
    typedef Processor<PreprocessorTag,LabelType,U,C1,U2,C2> Preprocessor_t;
    typedef          UniformIntRandomFunctor<Random_t>
                                                    RandFunctor_t;
    // default values and initialization
    // Value Chooser chooses second argument as value if first argument
    // is of type RF_DEFAULT. (thanks to template magic - don't care about
    // it - just smile and wave.
    
    #define RF_CHOOSER(type_) detail::Value_Chooser<type_, Default_##type_> 
    Default_Stop_t default_stop(options_);
    typename RF_CHOOSER(Stop_t)::type stop
            = RF_CHOOSER(Stop_t)::choose(stop_, default_stop); 
    Default_Split_t default_split;
    typename RF_CHOOSER(Split_t)::type split 
            = RF_CHOOSER(Split_t)::choose(split_, default_split); 
    StopVisiting stopvisiting;
    OOB_Visitor  oob;
    typedef  VisitorNode<OnlineLearnVisitor, typename RF_CHOOSER(Visitor_t)::type> IntermedVis; 
    IntermedVis
        inter(online_visitor_, RF_CHOOSER(Visitor_t)::choose(visitor_, stopvisiting));
    VisitorNode<OOB_Visitor, IntermedVis>
        visitor(oob,inter);
    #undef RF_CHOOSER

    // Preprocess the data to get something the split functor can work
    // with. Also fill the ext_param structure by preprocessing
    // option parameters that could only be completely evaluated
    // when the training data is known.
    ext_param_.class_count_=0;
    Preprocessor_t preprocessor(    features, response,
                                    options_, ext_param_);

    // Make stl compatible random functor.
    RandFunctor_t           randint     ( random);

    // Give the Split functor information about the data.
    split.set_external_parameters(ext_param_);
    stop.set_external_parameters(ext_param_);


    //Create poisson samples
    PoissonSampler<RandomTT800> poisson_sampler(1.0,vigra::Int32(new_start_index),vigra::Int32(ext_param().row_count_));

    //TODO: visitors for online learning
    //visitor.visit_at_beginning(*this, preprocessor);

    // THE MAIN EFFING RF LOOP - YEAY DUDE!
    for(int ii = 0; ii < (int)trees_.size(); ++ii)
    {
        online_visitor_.tree_id=ii;
        poisson_sampler.sample();
        std::map<int,int> leaf_parents;
        leaf_parents.clear();
        //Get all the leaf nodes for that sample
        for(int s=0;s<poisson_sampler.numOfSamples();++s)
        {
            int sample=poisson_sampler[s];
            online_visitor_.current_label=preprocessor.response()(sample,0);
            online_visitor_.last_node_id=StackEntry_t::DecisionTreeNoParent;
            int leaf=trees_[ii].getToLeaf(rowVector(features,sample),online_visitor_);


            //Add to the list for that leaf
            online_visitor_.add_to_index_list(ii,leaf,sample);
            //TODO: Class count?
            //Store parent
            if(Node<e_ConstProbNode>(trees_[ii].topology_,trees_[ii].parameters_,leaf).prob_begin()[preprocessor.response()(sample,0)]!=1.0)
            {
                leaf_parents[leaf]=online_visitor_.last_node_id;
            }
        }


        std::map<int,int>::iterator leaf_iterator;
        for(leaf_iterator=leaf_parents.begin();leaf_iterator!=leaf_parents.end();++leaf_iterator)
        {
            int leaf=leaf_iterator->first;
            int parent=leaf_iterator->second;
            int lin_index=online_visitor_.trees_online_information[ii].exterior_to_index[leaf];
            ArrayVector<Int32> indeces;
            indeces.clear();
            indeces.swap(online_visitor_.trees_online_information[ii].index_lists[lin_index]);
            StackEntry_t stack_entry(indeces.begin(),
                                     indeces.end(),
                                     ext_param_.class_count_);


            if(parent!=-1)
            {
                if(NodeBase(trees_[ii].topology_,trees_[ii].parameters_,parent).child(0)==leaf)
                {
                    stack_entry.leftParent=parent;
                }
                else
                {
                    vigra_assert(NodeBase(trees_[ii].topology_,trees_[ii].parameters_,parent).child(1)==leaf,"last_node_id seems to be wrong");
                    stack_entry.rightParent=parent;
                }
            }
            //trees_[ii].continueLearn(preprocessor.features(),preprocessor.response(),stack_entry,split,stop,visitor,randint,leaf);
            trees_[ii].continueLearn(preprocessor.features(),preprocessor.response(),stack_entry,split,stop,visitor,randint,-1);
            //Now, the last one moved onto leaf
            online_visitor_.move_exterior_node(ii,trees_[ii].topology_.size(),ii,leaf);
            //Now it should be classified correctly!
        }

        /*visitor
            .visit_after_tree(  *this,
                                preprocessor,
                                poisson_sampler,
                                stack_entry,
                                ii);*/
    }

    //visitor.visit_at_end(*this, preprocessor);
    online_visitor_.deactivate();

    return  visitor.return_val();
}

template<class LabelType, class PreprocessorTag>
template<class U,class C1,
    class U2, class C2,
    class Split_t,
    class Stop_t,
    class Visitor_t,
    class Random_t>
void RandomForest<LabelType, PreprocessorTag>::reLearnTree(MultiArrayView<2,U,C1> const & features,
                 MultiArrayView<2,U2,C2> const & response,
                 int treeId,
                 Visitor_t visitor_,
                 Split_t split_,
                 Stop_t stop_,
                 Random_t & random)
{
    using namespace rf;
    //We store as a local variable, beacause there is no global interest ?!?
    typedef typename Split_t::StackEntry_t          StackEntry_t;
    typedef          UniformIntRandomFunctor<Random_t>
                                                    RandFunctor_t;

    // See rf_preprocessing.hxx for more info on this
    ext_param_.class_count_=0;
    typedef Processor<PreprocessorTag,LabelType, U, C1, U2, C2> Preprocessor_t;
    
    // default values and initialization
    // Value Chooser chooses second argument as value if first argument
    // is of type RF_DEFAULT. (thanks to template magic - don't care about
    // it - just smile and wave.
    
    #define RF_CHOOSER(type_) detail::Value_Chooser<type_, Default_##type_> 
    Default_Stop_t default_stop(options_);
    typename RF_CHOOSER(Stop_t)::type stop
            = RF_CHOOSER(Stop_t)::choose(stop_, default_stop); 
    Default_Split_t default_split;
    typename RF_CHOOSER(Split_t)::type split 
            = RF_CHOOSER(Split_t)::choose(split_, default_split); 
    StopVisiting stopvisiting;
    OOB_Visitor  oob;
    typedef  VisitorNode<OnlineLearnVisitor, typename RF_CHOOSER(Visitor_t)::type> IntermedVis; 
    IntermedVis
        inter(online_visitor_, RF_CHOOSER(Visitor_t)::choose(visitor_, stopvisiting));
    VisitorNode<OOB_Visitor, IntermedVis>
        visitor(oob,inter);
    #undef RF_CHOOSER
    vigra_precondition(options_.prepare_online_learning_,"reLearnTree: Re learning trees only makes sense, if online learning is enabled");
    online_visitor_.activate();

    // Make stl compatible random functor.
    RandFunctor_t           randint     ( random);

    // Preprocess the data to get something the split functor can work
    // with. Also fill the ext_param structure by preprocessing
    // option parameters that could only be completely evaluated
    // when the training data is known.
    Preprocessor_t preprocessor(    features, response,
                                    options_, ext_param_);

    // Give the Split functor information about the data.
    split.set_external_parameters(ext_param_);
    stop.set_external_parameters(ext_param_);

    /**\todo    replace this crappy class out. It uses function pointers.
     *          and is making code slower according to me.
     *          Comment from Nathan: This is copied from Rahul, so me=Rahul
     */
    Sampler<RandFunctor_t > sampler(ext_param().row_count_,
                                    ext_param().actual_msample_,
                                    detail::make_sampler_opt(options_,
                                                     preprocessor.strata()),
                                    randint);

    //initialize First region/node/stack entry
    sampler
        .sample();

    StackEntry_t
        first_stack_entry(  sampler.used_indices().begin(),
                            sampler.used_indices().end(),
                            ext_param_.class_count_);
    first_stack_entry
        .set_oob_range(     sampler.unused_indices().begin(),
                            sampler.unused_indices().end());
    online_visitor_.reset_tree(treeId);
    online_visitor_.tree_id=treeId;
    trees_[treeId].reset();
    trees_[treeId]
        .learn( preprocessor.features(),
                preprocessor.response(),
                first_stack_entry,
                split,
                stop,
                visitor,
                randint);
    visitor
        .visit_after_tree(  *this,
                            preprocessor,
                            sampler,
                            first_stack_entry,
                            treeId);

    online_visitor_.deactivate();
}

template <class LabelType, class PreprocessorTag>
template <class U, class C1,
         class U2,class C2,
         class Split_t,
         class Stop_t,
         class Visitor_t,
         class Random_t>
double RandomForest<LabelType, PreprocessorTag>::
                     learn( MultiArrayView<2, U, C1> const  &   features,
                            MultiArrayView<2, U2,C2> const  &   response,
                            Visitor_t                           visitor_,
                            Split_t                             split_,
                            Stop_t                              stop_,
                            Random_t                 const  &   random)
{
    using namespace rf;
    //this->reset();
    //typedefs
    typedef typename Split_t::StackEntry_t          StackEntry_t;
    typedef          UniformIntRandomFunctor<Random_t>
                                                    RandFunctor_t;

    // See rf_preprocessing.hxx for more info on this
    typedef Processor<PreprocessorTag,LabelType, U, C1, U2, C2> Preprocessor_t;
    
    // default values and initialization
    // Value Chooser chooses second argument as value if first argument
    // is of type RF_DEFAULT. (thanks to template magic - don't care about
    // it - just smile and wave.
    
    #define RF_CHOOSER(type_) detail::Value_Chooser<type_, Default_##type_> 
    Default_Stop_t default_stop(options_);
    typename RF_CHOOSER(Stop_t)::type stop
            = RF_CHOOSER(Stop_t)::choose(stop_, default_stop); 
    Default_Split_t default_split;
    typename RF_CHOOSER(Split_t)::type split 
            = RF_CHOOSER(Split_t)::choose(split_, default_split); 
    StopVisiting stopvisiting;
    OOB_Visitor  oob;
    typedef  VisitorNode<OnlineLearnVisitor, typename RF_CHOOSER(Visitor_t)::type> IntermedVis; 
    IntermedVis
        inter(online_visitor_, RF_CHOOSER(Visitor_t)::choose(visitor_, stopvisiting));
    VisitorNode<OOB_Visitor, IntermedVis>
        visitor(oob,inter);
    #undef RF_CHOOSER
    if(options_.prepare_online_learning_)
        online_visitor_.activate();
    else
        online_visitor_.deactivate();


    // Make stl compatible random functor.
    RandFunctor_t           randint     ( random);


    // Preprocess the data to get something the split functor can work
    // with. Also fill the ext_param structure by preprocessing
    // option parameters that could only be completely evaluated
    // when the training data is known.
    Preprocessor_t preprocessor(    features, response,
                                    options_, ext_param_);

    // Give the Split functor information about the data.
    split.set_external_parameters(ext_param_);
    stop.set_external_parameters(ext_param_);


    //initialize trees.
    trees_.resize(options_.tree_count_  , DecisionTree_t(ext_param_));

    /**\todo    replace this crappy class out. It uses function pointers.
     *          and is making code slower according to me
     */
    Sampler<RandFunctor_t > sampler(ext_param().actual_msample_,
                                    ext_param().row_count_,
                                    detail::make_sampler_opt(options_,
                                                     preprocessor.strata()),
                                    randint);

    visitor.visit_at_beginning(*this, preprocessor);
    // THE MAIN EFFING RF LOOP - YEAY DUDE!
    
    for(int ii = 0; ii < (int)trees_.size(); ++ii)
    {
        //initialize First region/node/stack entry
        sampler
            .sample();  
        StackEntry_t
            first_stack_entry(  sampler.used_indices().begin(),
                                sampler.used_indices().end(),
                                ext_param_.class_count_);
        first_stack_entry
            .set_oob_range(     sampler.unused_indices().begin(),
                                sampler.unused_indices().end());
        trees_[ii]
            .learn(             preprocessor.features(),
                                preprocessor.response(),
                                first_stack_entry,
                                split,
                                stop,
                                visitor,
                                randint);
        visitor
            .visit_after_tree(  *this,
                                preprocessor,
                                sampler,
                                first_stack_entry,
                                ii);
    }

    visitor.visit_at_end(*this, preprocessor);
    online_visitor_.deactivate();

    return  visitor.return_val();
}




template <class LabelType, class Tag>
template <class U, class C, class Stop>
LabelType RandomForest<LabelType, Tag>
    ::predictLabel(MultiArrayView<2, U, C> const & features, Stop & stop) const
{
    vigra_precondition(columnCount(features) >= ext_param_.column_count_,
        "RandomForestn::predictLabel():"
            " Too few columns in feature matrix.");
    vigra_precondition(rowCount(features) == 1,
        "RandomForestn::predictLabel():"
            " Feature matrix must have a singlerow.");
    typedef MultiArrayShape<2>::type Shp;
    garbage_prediction_.reshape(Shp(1, ext_param_.class_count_), 0.0);
    LabelType          d;
    predictProbabilities(features, garbage_prediction_, stop);
    ext_param_.to_classlabel(argMax(garbage_prediction_), d);
    return d;
}


//Same thing as above with priors for each label !!!
template <class LabelType, class PreprocessorTag>
template <class U, class C>
LabelType RandomForest<LabelType, PreprocessorTag>
    ::predictLabel( MultiArrayView<2, U, C> const & features,
                    ArrayVectorView<double> priors) const
{
    using namespace functor;
    vigra_precondition(columnCount(features) >= ext_param_.column_count_,
        "RandomForestn::predictLabel(): Too few columns in feature matrix.");
    vigra_precondition(rowCount(features) == 1,
        "RandomForestn::predictLabel():"
        " Feature matrix must have a single row.");
    Matrix<double>  prob(1,ext_param_.class_count_);
    predictProbabilities(features, prob);
    std::transform( prob.begin(), prob.end(),
                    priors.begin(), prob.begin(),
                    Arg1()*Arg2());
    LabelType          d;
    ext_param_.to_classlabel(argMax(prob), d);
    return d;
}

template<class LabelType,class PreprocessorTag>
template <class T1,class T2, class C>
void RandomForest<LabelType,PreprocessorTag>
    ::predictProbabilities(OnlinePredictionSet<T1> &  predictionSet,
                          MultiArrayView<2, T2, C> &       prob)
{
    //Features are n xp
    //prob is n x NumOfLabel probaility for each feature in each class
    
    vigra_precondition(rowCount(predictionSet.features) == rowCount(prob),
                       "RandomFroest::predictProbabilities():"
                       " Feature matrix and probability matrix size misnmatch.");
    // num of features must be bigger than num of features in Random forest training
    // but why bigger?
    vigra_precondition( columnCount(predictionSet.features) >= ext_param_.column_count_,
      "RandomForestn::predictProbabilities():"
        " Too few columns in feature matrix.");
    vigra_precondition( columnCount(prob)
                        == (MultiArrayIndex)ext_param_.class_count_,
      "RandomForestn::predictProbabilities():"
      " Probability matrix must have as many columns as there are classes.");
    prob.init(0.0);
    //store total weights
    std::vector<T1> totalWeights(predictionSet.indices[0].size(),0.0);
    //Go through all trees
    int set_id=-1;
    for(int k=0; k<options_.tree_count_; ++k)
    {
        set_id=(set_id+1) % predictionSet.indices[0].size();
        typedef std::set<SampleRange<T1> > my_set;
        typedef typename my_set::iterator set_it;
        //typedef std::set<std::pair<int,SampleRange<T1> > >::iterator set_it;
        //Build a stack with all the ranges we have
        std::vector<std::pair<int,set_it> > stack;
        stack.clear();
        set_it i;
        for(i=predictionSet.ranges[set_id].begin();i!=predictionSet.ranges[set_id].end();++i)
            stack.push_back(std::pair<int,set_it>(2,i));
        //get weights predicted by single tree
	int num_decisions=0;
        while(!stack.empty())
        {
            set_it range=stack.back().second;
            int index=stack.back().first;
            stack.pop_back();
	    ++num_decisions;

            if(trees_[k].isLeafNode(trees_[k].topology_[index]))
            {
                ArrayVector<double>::iterator weights=Node<e_ConstProbNode>(trees_[k].topology_,
                                                                            trees_[k].parameters_,
                                                                            index).prob_begin();
                for(int i=range->start;i!=range->end;++i)
                {
                    //update votecount.
                    for(int l=0; l<ext_param_.class_count_; ++l)
                    {
                        prob(predictionSet.indices[set_id][i], l) += weights[l];
                        //every weight in totalWeight.
                        totalWeights[predictionSet.indices[set_id][i]] += weights[l];
                    }
                }
            }

            else
            {
                if(trees_[k].topology_[index]!=i_ThresholdNode)
                {
                    throw std::runtime_error("predicting with online prediction sets is only supported for RFs with threshold nodes");
                }
                Node<i_ThresholdNode> node(trees_[k].topology_,trees_[k].parameters_,index);
                if(range->min_boundaries[node.column()]>=node.threshold())
                {
                    //Everything goes to right child
                    stack.push_back(std::pair<int,set_it>(node.child(1),range));
                    continue;
                }
                if(range->max_boundaries[node.column()]<node.threshold())
                {
                    //Everything goes to the left child
                    stack.push_back(std::pair<int,set_it>(node.child(0),range));
                    continue;
                }
                //We have to split at this node
                SampleRange<T1> new_range=*range;
                new_range.min_boundaries[node.column()]=FLT_MAX;
                range->max_boundaries[node.column()]=-FLT_MAX;
                new_range.start=new_range.end=range->end;
                int i=range->start;
                while(i!=range->end)
                {
                    //Decide for range->indices[i]
                    if(predictionSet.features(predictionSet.indices[set_id][i],node.column())>=node.threshold())
                    {
                        new_range.min_boundaries[node.column()]=std::min(new_range.min_boundaries[node.column()],
                                                                    predictionSet.features(predictionSet.indices[set_id][i],node.column()));
                        --range->end;
                        --new_range.start;
                        std::swap(predictionSet.indices[set_id][i],predictionSet.indices[set_id][range->end]);

                    }
                    else
                    {
                        range->max_boundaries[node.column()]=std::max(range->max_boundaries[node.column()],
                                                                 predictionSet.features(predictionSet.indices[set_id][i],node.column()));
                        ++i;
                    }
                }
                //The old one ...
                if(range->start==range->end)
                {
                    predictionSet.ranges[set_id].erase(range);
                }
                else
                {
                    stack.push_back(std::pair<int,set_it>(node.child(0),range));
                }
                //And the new one ...
                if(new_range.start!=new_range.end)
                {
                    std::pair<set_it,bool> new_it=predictionSet.ranges[set_id].insert(new_range);
                    stack.push_back(std::pair<int,set_it>(node.child(1),new_it.first));
                }
            }
        }
	predictionSet.cumulativePredTime[k]=num_decisions;
    }
    for(int i=0;i<totalWeights.size();++i)
    {
        double test=0.0;
        //Normalise votes in each row by total VoteCount (totalWeight
        for(int l=0; l<ext_param_.class_count_; ++l)
        {
            test+=prob(i,l);
            prob(i, l) /= totalWeights[i];
        }
        assert(test==totalWeights[i]);
        assert(totalWeights[i]>0.0);
    }
}

template <class LabelType, class PreprocessorTag>
template <class U, class C1, class T, class C2, class Stop_t>
void RandomForest<LabelType, PreprocessorTag>
    ::predictProbabilities(MultiArrayView<2, U, C1>const &  features,
                           MultiArrayView<2, T, C2> &       prob,
                           Stop_t                   &       stop_) const
{
    //Features are n xp
    //prob is n x NumOfLabel probability for each feature in each class

    vigra_precondition(rowCount(features) == rowCount(prob),
      "RandomForestn::predictProbabilities():"
        " Feature matrix and probability matrix size mismatch.");

    // num of features must be bigger than num of features in Random forest training
    // but why bigger?
    vigra_precondition( columnCount(features) >= ext_param_.column_count_,
      "RandomForestn::predictProbabilities():"
        " Too few columns in feature matrix.");
    vigra_precondition( columnCount(prob)
                        == (MultiArrayIndex)ext_param_.class_count_,
      "RandomForestn::predictProbabilities():"
      " Probability matrix must have as many columns as there are classes.");

    #define RF_CHOOSER(type_) detail::Value_Chooser<type_, Default_##type_> 
    Default_Stop_t default_stop(options_);
    typename RF_CHOOSER(Stop_t)::type & stop
            = RF_CHOOSER(Stop_t)::choose(stop_, default_stop); 
    #undef RF_CHOOSER 
    stop.set_external_parameters(ext_param_, tree_count());
    prob.init(NumericTraits<T>::zero());
    if(tree_indices_.size() != 0)
    {
       std::random_shuffle(tree_indices_.begin(),
                           tree_indices_.end()); 
    }
    //Classify for each row.
    for(int row=0; row < rowCount(features); ++row)
    {
        ArrayVector<double>::const_iterator weights;

        //totalWeight == totalVoteCount!
    double totalWeight = 0.0;

    //Let each tree classify...
        for(int k=0; k<options_.tree_count_; ++k)
        {
        //get weights predicted by single tree
            weights = trees_[tree_indices_[k]].predict(rowVector(features, row));

        //update votecount.
            int weighted = options_.predict_weighted_;
            for(int l=0; l<ext_param_.class_count_; ++l)
            {
                double cur_w = weights[l] * (weighted * (*(weights-1))
                                           + (1-weighted));
                prob(row, l) += cur_w;
                //every weight in totalWeight.
                totalWeight += cur_w;
            }
            if(stop.after_prediction(weights, 
                                     k,
                                     rowVector(prob, row),
                                     totalWeight))
            {
                break;
            }
        }

    //Normalise votes in each row by total VoteCount (totalWeight
        for(int l=0; l< ext_param_.class_count_; ++l)
        {
            prob(row, l) /= detail::RequiresExplicitCast<T>::cast(totalWeight);
        }
    }

}


} // namespace vigra

#endif // VIGRA_RANDOM_FOREST_HXX<|MERGE_RESOLUTION|>--- conflicted
+++ resolved
@@ -144,13 +144,9 @@
     ArrayVector<DecisionTree_t>
                                     trees_;
     ProblemSpec_t                   ext_param_;
-<<<<<<< HEAD
     mutable ArrayVector<int>                tree_indices_;
-=======
-
     OnlineLearnVisitor              online_visitor_;
 
->>>>>>> 9b42b76d
 
     void reset()
     {
@@ -590,14 +586,10 @@
     template <class U, class C1, class T, class C2, class Stop>
     void predictProbabilities(MultiArrayView<2, U, C1>const &   features,
                               MultiArrayView<2, T, C2> &        prob,
-<<<<<<< HEAD
                               Stop                     &        stop) const;
-=======
-                              Stop                              stop) const;
     template <class T1,class T2, class C>
     void predictProbabilities(OnlinePredictionSet<T1> &  predictionSet,
                                MultiArrayView<2, T2, C> &       prob);
->>>>>>> 9b42b76d
 
     /** \brief predict the class probabilities for multiple labels
      *
