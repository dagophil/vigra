/************************************************************************/
/*                                                                      */
/*        Copyright 2008-2009 by  Ullrich Koethe and Rahul Nair         */
/*                                                                      */
/*    This file is part of the VIGRA computer vision library.           */
/*    The VIGRA Website is                                              */
/*        http://hci.iwr.uni-heidelberg.de/vigra/                       */
/*    Please direct questions, bug reports, and contributions to        */
/*        ullrich.koethe@iwr.uni-heidelberg.de    or                    */
/*        vigra@informatik.uni-hamburg.de                               */
/*                                                                      */
/*    Permission is hereby granted, free of charge, to any person       */
/*    obtaining a copy of this software and associated documentation    */
/*    files (the "Software"), to deal in the Software without           */
/*    restriction, including without limitation the rights to use,      */
/*    copy, modify, merge, publish, distribute, sublicense, and/or      */
/*    sell copies of the Software, and to permit persons to whom the    */
/*    Software is furnished to do so, subject to the following          */
/*    conditions:                                                       */
/*                                                                      */
/*    The above copyright notice and this permission notice shall be    */
/*    included in all copies or substantial portions of the             */
/*    Software.                                                         */
/*                                                                      */
/*    THE SOFTWARE IS PROVIDED "AS IS", WITHOUT WARRANTY OF ANY KIND    */
/*    EXPRESS OR IMPLIED, INCLUDING BUT NOT LIMITED TO THE WARRANTIES   */
/*    OF MERCHANTABILITY, FITNESS FOR A PARTICULAR PURPOSE AND          */
/*    NONINFRINGEMENT. IN NO EVENT SHALL THE AUTHORS OR COPYRIGHT       */
/*    HOLDERS BE LIABLE FOR ANY CLAIM, DAMAGES OR OTHER LIABILITY,      */
/*    WHETHER IN AN ACTION OF CONTRACT, TORT OR OTHERWISE, ARISING      */
/*    FROM, OUT OF OR IN CONNECTION WITH THE SOFTWARE OR THE USE OR     */
/*    OTHER DEALINGS IN THE SOFTWARE.                                   */
/*                                                                      */
/************************************************************************/


#ifndef VIGRA_RANDOM_FOREST_HXX
#define VIGRA_RANDOM_FOREST_HXX

#include <iostream>
#include <algorithm>
#include <map>
#include <set>
#include <list>
#include <numeric>
#include "mathutil.hxx"
#include "array_vector.hxx"
#include "sized_int.hxx"
#include "matrix.hxx"
#include "random.hxx"
#include "functorexpression.hxx"
#include "random_forest/rf_common.hxx"
#include "random_forest/rf_nodeproxy.hxx"
#include "random_forest/rf_split.hxx"
#include "random_forest/rf_decisionTree.hxx"
#include "random_forest/rf_visitors.hxx"
#include "random_forest/rf_region.hxx"
#include "random_forest/rf_sampling.hxx"
#include "random_forest/rf_preprocessing.hxx"
#include "random_forest/rf_online_prediction_set.hxx"
#include "random_forest/rf_earlystopping.hxx"
namespace vigra
{

/** \addtogroup MachineLearning Machine Learning

    This module provides classification algorithms that map 
    features to labels or label probablities.
**/
//@{

namespace detail
{

/* todo - remove and make the labels parameter in the sampling options
 * const*/
class staticMultiArrayViewHelper
{
    public:
        static vigra::MultiArrayView<2, Int32> array;
    public:
        friend RFSamplingOptions
        createSamplingOptions(vigra::RandomForestOptions& RF_opt,
                              vigra::MultiArrayView<2, int> & labels);
};


/* \brief sampling option factory function
 */
<<<<<<< HEAD
SamplingOptions make_sampler_opt ( RandomForestOptions     & RF_opt,
=======
RFSamplingOptions make_sampler_opt ( RF_Traits::Options_t     & RF_opt,
>>>>>>> 141bce2f
                                   MultiArrayView<2, Int32> & labels
                                        = staticMultiArrayViewHelper::array)
{
    RFSamplingOptions return_opt;
    return_opt.sample_with_replacement = RF_opt.sample_with_replacement_;
    if(labels.data() != 0)
    {
        if(RF_opt.stratification_method_ == RF_EQUAL)
            return_opt
                .sampleClassesIndividually(
                    ArrayVectorView<int>(labels.size(),
                                         labels.data()));
        else if(RF_opt.stratification_method_ == RF_PROPORTIONAL)
            return_opt
                .sampleStratified(
                    ArrayVectorView<int>(labels.size(),
                                         labels.data()));
    }
    return return_opt;
}
}//namespace detail

/** Random Forest class
 *
 * \tparam <PrprocessorTag = ClassificationTag> Class used to preprocess
 *          the input while learning and predicting. Currently Available:
 *          ClassificationTag and RegressionTag. It is recommended to use
 *          Splitfunctor::Preprocessor_t while using custom splitfunctors
 *          as they may need the data to be in a different format. 
 *          \sa Preprocessor, How to make a Split Functor
 *
 * 
 *
*/
template <class LabelType = double , class PreprocessorTag = ClassificationTag >
class RandomForest
{

  public:
    //public typedefs
    typedef RandomForestOptions             Options_t;
    typedef detail::DecisionTree            DecisionTree_t;
    typedef ProblemSpec<LabelType>          ProblemSpec_t;
    typedef GiniSplit                       Default_Split_t;
    typedef EarlyStoppStd                   Default_Stop_t;
    typedef rf::StopVisiting                Default_Visitor_t;
    typedef  DT_StackEntry<ArrayVectorView<Int32>::iterator>
                    StackEntry_t;
    typedef LabelType                       LabelT; 
  protected:

    /** optimisation for predictLabels
     * */
    mutable MultiArray<2, double> garbage_prediction_;

  public:

    //problem independent data.
    Options_t                       options_;
    //problem dependent data members - is only set if
    //a copy constructor, some sort of import
    //function or the learn function is called
    ArrayVector<DecisionTree_t>
                                    trees_;
    ProblemSpec_t                   ext_param_;
    mutable ArrayVector<int>                tree_indices_;
    OnlineLearnVisitor              online_visitor_;


    void reset()
    {
        ext_param_.clear();
        trees_.clear();
    }

  public:

    /** \name Contructors
     * Note: No copy Constructor specified as no pointers are manipulated
     * in this class
     */
    /*\{*/
    /**\brief default constructor
     *
     * \param options   general options to the Random Forest. Must be of Type
     *                  Options_t
     * \param ext_param problem specific values that can be supplied 
     *                  additionally. (class weights , labels etc)
     * \sa  ProblemSpec_t
     *
     *
     * simple usage for classification (regression is not yet supported):
     * \code
     *      typedef xxx feature_t \\ replace xxx with whichever type
     *      typedef yyy label_t   \\ meme chose. 
     *      MultiArrayView<2, feature_t> f = get_some_features();
     *      MultiArrayView<2, label_t>   l = get_some_labels)(
     *      RandomForest<> rf()
     *      double oob_error = rf.learn(f, l);
     *      
     *      MultiArrayView<2, feature_t> pf = get_some_unknown_features();
     *      MultiArrayView<2, label_t> prediction 
     *                                      = allocate_space_for_response();
     *      MultiArrayView<2, double> prob  = allocate_space_for_probability();
     *      
     *      rf.predict_labels(pf, prediction);
     *      rf.predict_probabilities(pf, prob);
     *
     * \endcode
     *
     * - Default Response/Label type is double
     */
    RandomForest(Options_t const & options = Options_t(), 
                 ProblemSpec_t const & ext_param = ProblemSpec_t())
    :
        options_(options),
        ext_param_(ext_param),
        tree_indices_(options.tree_count_,0)
    {
        for(int ii = 0 ; ii < int(tree_indices_.size()); ++ii)
            tree_indices_[ii] = ii;
    }

    /**\brief Create RF from external source
     * \param treeCount Number of trees to add.
     * \param trees     Iterator to a Container where the topology_ data
     *                  of the trees are stored.
     * \param weights  iterator to a Container where the parameters_ data
     *                  of the trees are stored.
     * \param problem_spec 
     *                  Extrinsic parameters that specify the problem e.g.
     *                  ClassCount, featureCount etc.
     * \param options   (optional) specify options used to train the original
     *                  Random forest. This parameter is not used anywhere
     *                  during prediction and thus is optional.
     *
     * TODO:
     * Note: This constructor may be replaced by a Constructor using
     * NodeProxy iterators to encapsulate the underlying data type.
     */
    template<class TreeIterator, class WeightIterator>
    RandomForest(int                treeCount,
                  TreeIterator          trees,
                  WeightIterator        weights,
                  ProblemSpec_t const & problem_spec,
                  Options_t const &     options = Options_t())
    :
        trees_(treeCount, DecisionTree_t(problem_spec)),
        ext_param_(problem_spec),
        options_(options)
    {
        for(unsigned int k=0; k<treeCount; ++k, ++trees, ++weights)
        {
            trees_[k].topology_ = *trees;
            trees_[k].parameters_ = *weights;
        }
    }

    /*\}*/


    /** \name Data Access
     * data access interface - usage of member objects is deprecated
     * (I like the word deprecated)
     */

    /*\{*/


    /**\brief return external parameters for viewing
     * \return ProblemSpec_t
     */
    ProblemSpec_t const & ext_param() const
    {
        vigra_precondition(ext_param_.used() == true,
           "RandomForest::ext_param(): "
           "Random forest has not been trained yet.");
        return ext_param_;
    }

    /**\brief set external parameters
     *
     *  \param in external parameters to be set
     *
     * set external parameters explicitly. 
     * If Random Forest has not been trained the preprocessor will 
     * either ignore filling values set this way or will throw an exception 
     * if values specified manually do not match the value calculated 
     & during the preparation step.
     * \sa Option_t::presupplied_ext_param member for further details.
     */
    void set_ext_param(ProblemSpec_t const & in)
    {
        vigra_precondition(ext_param_.used() == false,
            "RandomForest::set_ext_param():"
            "Random forest has been trained! Call reset()"
            "before specifying new extrinsic parameters.");
    }

    /**\brief access random forest options
     *
     * \return random forest options
     */
    Options_t & set_options()
    {
        return options;
    }


    /**\brief access const random forest options
     *
     * \return const Option_t
     */
    Options_t const & options() const
    {
        return options_;
    }

    /**\brief access const trees
     */
    DecisionTree_t const & tree(int index) const
    {
        return trees_[index];
    }

    /**\brief access trees
     */
    DecisionTree_t & tree(int index)
    {
        return trees_[index];
    }

    /*\}*/
    int column_count() const
    {
      return ext_param_.column_count_;
    }

    int class_count() const
    {
      return ext_param_.class_count_;
    }

    int tree_count() const
    {
      return options_.tree_count_;
    }

    /**\name Learning
     * Following functions differ in the degree of customization
     * allowed
     */
    /*\{*/
    /**\brief learn on data with custom config and random number generator
     *
     * \param features  a N x M matrix containing N samples with M
     *                  features
     * \param response  a N x D matrix containing the corresponding
     *                  response. Current split functors assume D to
     *                  be 1 and ignore any additional columns.
     *                  This is not enforced to allow future support
     *                  for uncertain labels, label independent strata etc.
     *                  The Preprocessor specified during construction
     *                  should be able to handle features and labels
     *                  features and the labels.
     *  \sa     SplitFunctor, Preprocessing
     *
     * \param visitor   visitor which is to be applied after each split,
     *                  tree and at the end. Use RF_Default for using
     *                  default value.
     * \sa      visitor
     * \param split     split functor to be used to calculate each split
     *                  use rf_default() for using default value.
     * \param stop
     *                  predicate to be used to calculate each split
     *                  use rf_default() for using default value.
     * \param random    RandomNumberGenerator to be used. Use
     *                  rf_default() to use default value.
     * \return          oob_error.
     *
     *\sa OOB_Visitor, VariableImportanceVisitor 
     *
     */
    template <class U, class C1,
             class U2,class C2,
             class Split_t,
             class Stop_t,
             class Visitor_t,
             class Random_t>
    double learn(       MultiArrayView<2, U, C1> const  &   features,
                        MultiArrayView<2, U2,C2> const  &   response,
                        Visitor_t                           visitor,
                        Split_t                             split,
                        Stop_t                              stop,
                        Random_t                 const  &   random);

    template <class U, class C1,
             class U2,class C2,
             class Split_t,
             class Stop_t,
             class Visitor_t>
    double learn(       MultiArrayView<2, U, C1> const  &   features,
                        MultiArrayView<2, U2,C2> const  &   response,
                        Visitor_t                           visitor,
                        Split_t                             split,
                        Stop_t                              stop)

    {
		RandomNumberGenerator<> rnd = RandomNumberGenerator<>(RandomSeed);
        return learn(features, response,
                     visitor, split, stop,
                     rnd);
    }

    
    template<class U,class C1,
        class U2, class C2,
        class Split_t,
        class Stop_t,
        class Visitor_t,
        class Random_t>
    double onlineLearn(MultiArrayView<2,U,C1> const & features,
                       MultiArrayView<2,U2,C2> const & response,
                       int new_start_index,
                       Visitor_t visitor_,
                       Split_t split_,
                       Stop_t stop_,
                       Random_t & random,
                       bool adjust_thresholds=false);

    template <class U, class C1, class U2,class C2>
    double onlineLearn(   MultiArrayView<2, U, C1> const  & features,
                    MultiArrayView<2, U2,C2> const  & labels,int new_start_index,bool adjust_thresholds=false)
    {
		RandomNumberGenerator<> rnd = RandomNumberGenerator<>(RandomSeed);
        return onlineLearn(features, 
                     labels, 
                     new_start_index,
                     rf_default(), 
                     rf_default(), 
                     rf_default(),
                     rnd,
                     adjust_thresholds);
    }

    template<class U,class C1,
        class U2, class C2,
        class Split_t,
        class Stop_t,
        class Visitor_t,
        class Random_t>
    void reLearnTree(MultiArrayView<2,U,C1> const & features,
                     MultiArrayView<2,U2,C2> const & response,
                     int treeId,
                     Visitor_t visitor_,
                     Split_t split_,
                     Stop_t stop_,
                     Random_t & random);

    template<class U, class C1, class U2, class C2>
    void reLearnTree(MultiArrayView<2, U, C1> const & features,
                     MultiArrayView<2, U2, C2> const & labels,
                     int treeId)
    {
		RandomNumberGenerator<> rnd = RandomNumberGenerator<>(RandomSeed);
        reLearnTree(features,
                    labels,
                    treeId,
                    rf_default(),
                    rf_default(),
                    rf_default(),
                    rnd);
    }



    template <class U, class C1, class U2,class C2, class Visitor_t>
    double learn(   MultiArrayView<2, U, C1> const  & features,
                    MultiArrayView<2, U2,C2> const  & labels,
                    Visitor_t                         visitor)
    {
        return learn(features, 
                     labels, 
                     visitor, 
                     rf_default(), 
                     rf_default());
    }

    template <class U, class C1, class U2,class C2, 
              class Visitor_t, class Split_t>
    double learn(   MultiArrayView<2, U, C1> const  & features,
                    MultiArrayView<2, U2,C2> const  & labels,
                    Visitor_t                         visitor,
                    Split_t                           split)
    {
        return learn(features, 
                     labels, 
                     visitor, 
                     split, 
                     rf_default());
    }

    /**\brief learn on data with default configuration
     *
     * \param features  a N x M matrix containing N samples with M
     *                  features
     * \param labels    a N x D matrix containing the corresponding
     *                  N labels. Current split functors assume D to
     *                  be 1 and ignore any additional columns.
     *                  this is not enforced to allow future support
     *                  for uncertain labels.
     * \return          out of bag error estimate.
     *
     * learning is done with:
     *
     * \sa GiniSplit, EarlyStoppingStd, OOB_Visitor
     *
     * - Randomly seeded random number generator
     * - default gini split functor as described by Breiman
     * - default The standard early stopping criterion
     * - the oob visitor, whose value is returned.
     */
    template <class U, class C1, class U2,class C2>
    double learn(   MultiArrayView<2, U, C1> const  & features,
                    MultiArrayView<2, U2,C2> const  & labels)
    {
        return learn(features, 
                     labels, 
                     rf_default(), 
                     rf_default(), 
                     rf_default());
    }
    /*\}*/



    /**\name prediction
     */
    /*\{*/
    /** \brief predict a label given a feature.
     *
     * \param features: a 1 by featureCount matrix containing
     *        data point to be predicted (this only works in
     *        classification setting)
     * \param stop: early stopping critierion
     * \return double value representing class. You can use the
     *         predictLabels() function together with the
     *         rf.external_parameter().class_type_ attribute
     *         to get back the same type used during learning. 
     */
    template <class U, class C, class Stop>
    LabelType predictLabel(MultiArrayView<2, U, C>const & features, Stop & stop) const;

    template <class U, class C>
    LabelType predictLabel(MultiArrayView<2, U, C>const & features)
    {
        return predictLabel(features, rf_default()); 
    } 
    /** \brief predict a label with features and class priors
     *
     * \param features: same as above.
     * \param prior:   iterator to prior weighting of classes
     * \return sam as above.
     */
    template <class U, class C>
    LabelType predictLabel(MultiArrayView<2, U, C> const & features,
                                ArrayVectorView<double> prior) const;

    /** \brief predict multiple labels with given features
     *
     * \param features: a n by featureCount matrix containing
     *        data point to be predicted (this only works in
     *        classification setting)
     * \param labels: a n by 1 matrix passed by reference to store
     *        output.
     */
    template <class U, class C1, class T, class C2>
    void predictLabels(MultiArrayView<2, U, C1>const & features,
                       MultiArrayView<2, T, C2> & labels) const
    {
        vigra_precondition(features.shape(0) == labels.shape(0),
            "RandomForest::predictLabels(): Label array has wrong size.");
        for(int k=0; k<features.shape(0); ++k)
            labels(k,0) = detail::RequiresExplicitCast<T>::cast(predictLabel(rowVector(features, k), rf_default()));
    }

    template <class U, class C1, class T, class C2, class Stop>
    void predictLabels(MultiArrayView<2, U, C1>const & features,
                       MultiArrayView<2, T, C2> & labels,
                       Stop                     & stop) const
    {
        vigra_precondition(features.shape(0) == labels.shape(0),
            "RandomForest::predictLabels(): Label array has wrong size.");
        for(int k=0; k<features.shape(0); ++k)
            labels(k,0) = detail::RequiresExplicitCast<T>::cast(predictLabel(rowVector(features, k), stop));
    }
    /** \brief predict the class probabilities for multiple labels
     *
     *  \param features same as above
     *  \param prob a n x class_count_ matrix. passed by reference to
     *  save class probabilities
     *  \param stop earlystopping criterion 
     *  \sa EarlyStopping
     */
    template <class U, class C1, class T, class C2, class Stop>
    void predictProbabilities(MultiArrayView<2, U, C1>const &   features,
                              MultiArrayView<2, T, C2> &        prob,
                              Stop                     &        stop) const;
    template <class T1,class T2, class C>
    void predictProbabilities(OnlinePredictionSet<T1> &  predictionSet,
                               MultiArrayView<2, T2, C> &       prob);

    /** \brief predict the class probabilities for multiple labels
     *
     *  \param features same as above
     *  \param prob a n x class_count_ matrix. passed by reference to
     *  save class probabilities
     */
    template <class U, class C1, class T, class C2>
    void predictProbabilities(MultiArrayView<2, U, C1>const &   features,
                              MultiArrayView<2, T, C2> &        prob)  const
    {
        predictProbabilities(features, prob, rf_default()); 
    }   


    /*\}*/

};


template <class LabelType, class PreprocessorTag>
template<class U,class C1,
    class U2, class C2,
    class Split_t,
    class Stop_t,
    class Visitor_t,
    class Random_t>
double RandomForest<LabelType, PreprocessorTag>::onlineLearn(MultiArrayView<2,U,C1> const & features,
                                                             MultiArrayView<2,U2,C2> const & response,
                                                             int new_start_index,
                                                             Visitor_t visitor_,
                                                             Split_t split_,
                                                             Stop_t stop_,
                                                             Random_t & random,
                                                             bool adjust_thresholds)
{
    online_visitor_.activate();
    online_visitor_.adjust_thresholds=adjust_thresholds;

    using namespace rf;
    //typedefs
    typedef Processor<PreprocessorTag,LabelType,U,C1,U2,C2> Preprocessor_t;
    typedef          UniformIntRandomFunctor<Random_t>
                                                    RandFunctor_t;
    // default values and initialization
    // Value Chooser chooses second argument as value if first argument
    // is of type RF_DEFAULT. (thanks to template magic - don't care about
    // it - just smile and wave.
    
    #define RF_CHOOSER(type_) detail::Value_Chooser<type_, Default_##type_> 
    Default_Stop_t default_stop(options_);
    typename RF_CHOOSER(Stop_t)::type stop
            = RF_CHOOSER(Stop_t)::choose(stop_, default_stop); 
    Default_Split_t default_split;
    typename RF_CHOOSER(Split_t)::type split 
            = RF_CHOOSER(Split_t)::choose(split_, default_split); 
    StopVisiting stopvisiting;
    OOB_Visitor  oob;
    typedef  VisitorNode<OnlineLearnVisitor, typename RF_CHOOSER(Visitor_t)::type> IntermedVis; 
    IntermedVis
        inter(online_visitor_, RF_CHOOSER(Visitor_t)::choose(visitor_, stopvisiting));
    VisitorNode<OOB_Visitor, IntermedVis>
        visitor(oob,inter);
    #undef RF_CHOOSER

    // Preprocess the data to get something the split functor can work
    // with. Also fill the ext_param structure by preprocessing
    // option parameters that could only be completely evaluated
    // when the training data is known.
    ext_param_.class_count_=0;
    Preprocessor_t preprocessor(    features, response,
                                    options_, ext_param_);

    // Make stl compatible random functor.
    RandFunctor_t           randint     ( random);

    // Give the Split functor information about the data.
    split.set_external_parameters(ext_param_);
    stop.set_external_parameters(ext_param_);


    //Create poisson samples
    PoissonSampler<RandomTT800> poisson_sampler(1.0,vigra::Int32(new_start_index),vigra::Int32(ext_param().row_count_));

    //TODO: visitors for online learning
    //visitor.visit_at_beginning(*this, preprocessor);

    // THE MAIN EFFING RF LOOP - YEAY DUDE!
    for(int ii = 0; ii < (int)trees_.size(); ++ii)
    {
        online_visitor_.tree_id=ii;
        poisson_sampler.sample();
        std::map<int,int> leaf_parents;
        leaf_parents.clear();
        //Get all the leaf nodes for that sample
        for(int s=0;s<poisson_sampler.numOfSamples();++s)
        {
            int sample=poisson_sampler[s];
            online_visitor_.current_label=preprocessor.response()(sample,0);
            online_visitor_.last_node_id=StackEntry_t::DecisionTreeNoParent;
            int leaf=trees_[ii].getToLeaf(rowVector(features,sample),online_visitor_);


            //Add to the list for that leaf
            online_visitor_.add_to_index_list(ii,leaf,sample);
            //TODO: Class count?
            //Store parent
            if(Node<e_ConstProbNode>(trees_[ii].topology_,trees_[ii].parameters_,leaf).prob_begin()[preprocessor.response()(sample,0)]!=1.0)
            {
                leaf_parents[leaf]=online_visitor_.last_node_id;
            }
        }


        std::map<int,int>::iterator leaf_iterator;
        for(leaf_iterator=leaf_parents.begin();leaf_iterator!=leaf_parents.end();++leaf_iterator)
        {
            int leaf=leaf_iterator->first;
            int parent=leaf_iterator->second;
            int lin_index=online_visitor_.trees_online_information[ii].exterior_to_index[leaf];
            ArrayVector<Int32> indeces;
            indeces.clear();
            indeces.swap(online_visitor_.trees_online_information[ii].index_lists[lin_index]);
            StackEntry_t stack_entry(indeces.begin(),
                                     indeces.end(),
                                     ext_param_.class_count_);


            if(parent!=-1)
            {
                if(NodeBase(trees_[ii].topology_,trees_[ii].parameters_,parent).child(0)==leaf)
                {
                    stack_entry.leftParent=parent;
                }
                else
                {
                    vigra_assert(NodeBase(trees_[ii].topology_,trees_[ii].parameters_,parent).child(1)==leaf,"last_node_id seems to be wrong");
                    stack_entry.rightParent=parent;
                }
            }
            //trees_[ii].continueLearn(preprocessor.features(),preprocessor.response(),stack_entry,split,stop,visitor,randint,leaf);
            trees_[ii].continueLearn(preprocessor.features(),preprocessor.response(),stack_entry,split,stop,visitor,randint,-1);
            //Now, the last one moved onto leaf
            online_visitor_.move_exterior_node(ii,trees_[ii].topology_.size(),ii,leaf);
            //Now it should be classified correctly!
        }

        /*visitor
            .visit_after_tree(  *this,
                                preprocessor,
                                poisson_sampler,
                                stack_entry,
                                ii);*/
    }

    //visitor.visit_at_end(*this, preprocessor);
    online_visitor_.deactivate();

    return  visitor.return_val();
}

template<class LabelType, class PreprocessorTag>
template<class U,class C1,
    class U2, class C2,
    class Split_t,
    class Stop_t,
    class Visitor_t,
    class Random_t>
void RandomForest<LabelType, PreprocessorTag>::reLearnTree(MultiArrayView<2,U,C1> const & features,
                 MultiArrayView<2,U2,C2> const & response,
                 int treeId,
                 Visitor_t visitor_,
                 Split_t split_,
                 Stop_t stop_,
                 Random_t & random)
{
    using namespace rf;
    
    
    typedef          UniformIntRandomFunctor<Random_t>
                                                    RandFunctor_t;

    // See rf_preprocessing.hxx for more info on this
    ext_param_.class_count_=0;
    typedef Processor<PreprocessorTag,LabelType, U, C1, U2, C2> Preprocessor_t;
    
    // default values and initialization
    // Value Chooser chooses second argument as value if first argument
    // is of type RF_DEFAULT. (thanks to template magic - don't care about
    // it - just smile and wave.
    
    #define RF_CHOOSER(type_) detail::Value_Chooser<type_, Default_##type_> 
    Default_Stop_t default_stop(options_);
    typename RF_CHOOSER(Stop_t)::type stop
            = RF_CHOOSER(Stop_t)::choose(stop_, default_stop); 
    Default_Split_t default_split;
    typename RF_CHOOSER(Split_t)::type split 
            = RF_CHOOSER(Split_t)::choose(split_, default_split); 
    StopVisiting stopvisiting;
    OOB_Visitor  oob;
    typedef  VisitorNode<OnlineLearnVisitor, typename RF_CHOOSER(Visitor_t)::type> IntermedVis; 
    IntermedVis
        inter(online_visitor_, RF_CHOOSER(Visitor_t)::choose(visitor_, stopvisiting));
    VisitorNode<OOB_Visitor, IntermedVis>
        visitor(oob,inter);
    #undef RF_CHOOSER
    vigra_precondition(options_.prepare_online_learning_,"reLearnTree: Re learning trees only makes sense, if online learning is enabled");
    online_visitor_.activate();

    // Make stl compatible random functor.
    RandFunctor_t           randint     ( random);

    // Preprocess the data to get something the split functor can work
    // with. Also fill the ext_param structure by preprocessing
    // option parameters that could only be completely evaluated
    // when the training data is known.
    Preprocessor_t preprocessor(    features, response,
                                    options_, ext_param_);

    // Give the Split functor information about the data.
    split.set_external_parameters(ext_param_);
    stop.set_external_parameters(ext_param_);

    /**\todo    replace this crappy class out. It uses function pointers.
     *          and is making code slower according to me.
     *          Comment from Nathan: This is copied from Rahul, so me=Rahul
     */
    RFSampler<RandFunctor_t > sampler(ext_param().row_count_,
                                    ext_param().actual_msample_,
                                    detail::make_sampler_opt(options_,
                                                     preprocessor.strata()),
                                    randint);

    //initialize First region/node/stack entry
    sampler
        .sample();

    StackEntry_t
        first_stack_entry(  sampler.used_indices().begin(),
                            sampler.used_indices().end(),
                            ext_param_.class_count_);
    first_stack_entry
        .set_oob_range(     sampler.unused_indices().begin(),
                            sampler.unused_indices().end());
    online_visitor_.reset_tree(treeId);
    online_visitor_.tree_id=treeId;
    trees_[treeId].reset();
    trees_[treeId]
        .learn( preprocessor.features(),
                preprocessor.response(),
                first_stack_entry,
                split,
                stop,
                visitor,
                randint);
    visitor
        .visit_after_tree(  *this,
                            preprocessor,
                            sampler,
                            first_stack_entry,
                            treeId);

    online_visitor_.deactivate();
}

template <class LabelType, class PreprocessorTag>
template <class U, class C1,
         class U2,class C2,
         class Split_t,
         class Stop_t,
         class Visitor_t,
         class Random_t>
double RandomForest<LabelType, PreprocessorTag>::
                     learn( MultiArrayView<2, U, C1> const  &   features,
                            MultiArrayView<2, U2,C2> const  &   response,
                            Visitor_t                           visitor_,
                            Split_t                             split_,
                            Stop_t                              stop_,
                            Random_t                 const  &   random)
{
    using namespace rf;
    //this->reset();
    //typedefs
    typedef          UniformIntRandomFunctor<Random_t>
                                                    RandFunctor_t;

    // See rf_preprocessing.hxx for more info on this
    typedef Processor<PreprocessorTag,LabelType, U, C1, U2, C2> Preprocessor_t;
    
    // default values and initialization
    // Value Chooser chooses second argument as value if first argument
    // is of type RF_DEFAULT. (thanks to template magic - don't care about
    // it - just smile and wave.
    
    #define RF_CHOOSER(type_) detail::Value_Chooser<type_, Default_##type_> 
    Default_Stop_t default_stop(options_);
    typename RF_CHOOSER(Stop_t)::type stop
            = RF_CHOOSER(Stop_t)::choose(stop_, default_stop); 
    Default_Split_t default_split;
    typename RF_CHOOSER(Split_t)::type split 
            = RF_CHOOSER(Split_t)::choose(split_, default_split); 
    StopVisiting stopvisiting;
    OOB_Visitor  oob;
    typedef  VisitorNode<OnlineLearnVisitor, typename RF_CHOOSER(Visitor_t)::type> IntermedVis; 
    IntermedVis
        inter(online_visitor_, RF_CHOOSER(Visitor_t)::choose(visitor_, stopvisiting));
    VisitorNode<OOB_Visitor, IntermedVis>
        visitor(oob,inter);
    #undef RF_CHOOSER
    if(options_.prepare_online_learning_)
        online_visitor_.activate();
    else
        online_visitor_.deactivate();


    // Make stl compatible random functor.
    RandFunctor_t           randint     ( random);


    // Preprocess the data to get something the split functor can work
    // with. Also fill the ext_param structure by preprocessing
    // option parameters that could only be completely evaluated
    // when the training data is known.
    Preprocessor_t preprocessor(    features, response,
                                    options_, ext_param_);

    // Give the Split functor information about the data.
    split.set_external_parameters(ext_param_);
    stop.set_external_parameters(ext_param_);


    //initialize trees.
    trees_.resize(options_.tree_count_  , DecisionTree_t(ext_param_));

    /**\todo    replace this crappy class out. It uses function pointers.
     *          and is making code slower according to me
     */
    RFSampler<RandFunctor_t > sampler(ext_param().actual_msample_,
                                    ext_param().row_count_,
                                    detail::make_sampler_opt(options_,
                                                     preprocessor.strata()),
                                    randint);

    visitor.visit_at_beginning(*this, preprocessor);
    // THE MAIN EFFING RF LOOP - YEAY DUDE!
    
    for(int ii = 0; ii < (int)trees_.size(); ++ii)
    {
        //initialize First region/node/stack entry
        sampler
            .sample();  
        StackEntry_t
            first_stack_entry(  sampler.used_indices().begin(),
                                sampler.used_indices().end(),
                                ext_param_.class_count_);
        first_stack_entry
            .set_oob_range(     sampler.unused_indices().begin(),
                                sampler.unused_indices().end());
        trees_[ii]
            .learn(             preprocessor.features(),
                                preprocessor.response(),
                                first_stack_entry,
                                split,
                                stop,
                                visitor,
                                randint);
        visitor
            .visit_after_tree(  *this,
                                preprocessor,
                                sampler,
                                first_stack_entry,
                                ii);
    }

    visitor.visit_at_end(*this, preprocessor);
    online_visitor_.deactivate();

    return  visitor.return_val();
}




template <class LabelType, class Tag>
template <class U, class C, class Stop>
LabelType RandomForest<LabelType, Tag>
    ::predictLabel(MultiArrayView<2, U, C> const & features, Stop & stop) const
{
    vigra_precondition(columnCount(features) >= ext_param_.column_count_,
        "RandomForestn::predictLabel():"
            " Too few columns in feature matrix.");
    vigra_precondition(rowCount(features) == 1,
        "RandomForestn::predictLabel():"
            " Feature matrix must have a singlerow.");
    typedef MultiArrayShape<2>::type Shp;
    garbage_prediction_.reshape(Shp(1, ext_param_.class_count_), 0.0);
    LabelType          d;
    predictProbabilities(features, garbage_prediction_, stop);
    ext_param_.to_classlabel(argMax(garbage_prediction_), d);
    return d;
}


//Same thing as above with priors for each label !!!
template <class LabelType, class PreprocessorTag>
template <class U, class C>
LabelType RandomForest<LabelType, PreprocessorTag>
    ::predictLabel( MultiArrayView<2, U, C> const & features,
                    ArrayVectorView<double> priors) const
{
    using namespace functor;
    vigra_precondition(columnCount(features) >= ext_param_.column_count_,
        "RandomForestn::predictLabel(): Too few columns in feature matrix.");
    vigra_precondition(rowCount(features) == 1,
        "RandomForestn::predictLabel():"
        " Feature matrix must have a single row.");
    Matrix<double>  prob(1,ext_param_.class_count_);
    predictProbabilities(features, prob);
    std::transform( prob.begin(), prob.end(),
                    priors.begin(), prob.begin(),
                    Arg1()*Arg2());
    LabelType          d;
    ext_param_.to_classlabel(argMax(prob), d);
    return d;
}

template<class LabelType,class PreprocessorTag>
template <class T1,class T2, class C>
void RandomForest<LabelType,PreprocessorTag>
    ::predictProbabilities(OnlinePredictionSet<T1> &  predictionSet,
                          MultiArrayView<2, T2, C> &       prob)
{
    //Features are n xp
    //prob is n x NumOfLabel probaility for each feature in each class
    
    vigra_precondition(rowCount(predictionSet.features) == rowCount(prob),
                       "RandomFroest::predictProbabilities():"
                       " Feature matrix and probability matrix size misnmatch.");
    // num of features must be bigger than num of features in Random forest training
    // but why bigger?
    vigra_precondition( columnCount(predictionSet.features) >= ext_param_.column_count_,
      "RandomForestn::predictProbabilities():"
        " Too few columns in feature matrix.");
    vigra_precondition( columnCount(prob)
                        == (MultiArrayIndex)ext_param_.class_count_,
      "RandomForestn::predictProbabilities():"
      " Probability matrix must have as many columns as there are classes.");
    prob.init(0.0);
    //store total weights
    std::vector<T1> totalWeights(predictionSet.indices[0].size(),0.0);
    //Go through all trees
    int set_id=-1;
    for(int k=0; k<options_.tree_count_; ++k)
    {
        set_id=(set_id+1) % predictionSet.indices[0].size();
        typedef std::set<SampleRange<T1> > my_set;
        typedef typename my_set::iterator set_it;
        //typedef std::set<std::pair<int,SampleRange<T1> > >::iterator set_it;
        //Build a stack with all the ranges we have
        std::vector<std::pair<int,set_it> > stack;
        stack.clear();
        set_it i;
        for(i=predictionSet.ranges[set_id].begin();i!=predictionSet.ranges[set_id].end();++i)
            stack.push_back(std::pair<int,set_it>(2,i));
        //get weights predicted by single tree
        int num_decisions=0;
        while(!stack.empty())
        {
            set_it range=stack.back().second;
            int index=stack.back().first;
            stack.pop_back();
            ++num_decisions;

            if(trees_[k].isLeafNode(trees_[k].topology_[index]))
            {
                ArrayVector<double>::iterator weights=Node<e_ConstProbNode>(trees_[k].topology_,
                                                                            trees_[k].parameters_,
                                                                            index).prob_begin();
                for(int i=range->start;i!=range->end;++i)
                {
                    //update votecount.
                    for(int l=0; l<ext_param_.class_count_; ++l)
                    {
                        prob(predictionSet.indices[set_id][i], l) += (T2)weights[l];
                        //every weight in totalWeight.
                        totalWeights[predictionSet.indices[set_id][i]] += (T1)weights[l];
                    }
                }
            }

            else
            {
                if(trees_[k].topology_[index]!=i_ThresholdNode)
                {
                    throw std::runtime_error("predicting with online prediction sets is only supported for RFs with threshold nodes");
                }
                Node<i_ThresholdNode> node(trees_[k].topology_,trees_[k].parameters_,index);
                if(range->min_boundaries[node.column()]>=node.threshold())
                {
                    //Everything goes to right child
                    stack.push_back(std::pair<int,set_it>(node.child(1),range));
                    continue;
                }
                if(range->max_boundaries[node.column()]<node.threshold())
                {
                    //Everything goes to the left child
                    stack.push_back(std::pair<int,set_it>(node.child(0),range));
                    continue;
                }
                //We have to split at this node
                SampleRange<T1> new_range=*range;
                new_range.min_boundaries[node.column()]=FLT_MAX;
                range->max_boundaries[node.column()]=-FLT_MAX;
                new_range.start=new_range.end=range->end;
                int i=range->start;
                while(i!=range->end)
                {
                    //Decide for range->indices[i]
                    if(predictionSet.features(predictionSet.indices[set_id][i],node.column())>=node.threshold())
                    {
                        new_range.min_boundaries[node.column()]=std::min(new_range.min_boundaries[node.column()],
                                                                    predictionSet.features(predictionSet.indices[set_id][i],node.column()));
                        --range->end;
                        --new_range.start;
                        std::swap(predictionSet.indices[set_id][i],predictionSet.indices[set_id][range->end]);

                    }
                    else
                    {
                        range->max_boundaries[node.column()]=std::max(range->max_boundaries[node.column()],
                                                                 predictionSet.features(predictionSet.indices[set_id][i],node.column()));
                        ++i;
                    }
                }
                //The old one ...
                if(range->start==range->end)
                {
                    predictionSet.ranges[set_id].erase(range);
                }
                else
                {
                    stack.push_back(std::pair<int,set_it>(node.child(0),range));
                }
                //And the new one ...
                if(new_range.start!=new_range.end)
                {
                    std::pair<set_it,bool> new_it=predictionSet.ranges[set_id].insert(new_range);
                    stack.push_back(std::pair<int,set_it>(node.child(1),new_it.first));
                }
            }
        }
        predictionSet.cumulativePredTime[k]=num_decisions;
    }
    for(unsigned int i=0;i<totalWeights.size();++i)
    {
        double test=0.0;
        //Normalise votes in each row by total VoteCount (totalWeight
        for(int l=0; l<ext_param_.class_count_; ++l)
        {
            test+=prob(i,l);
            prob(i, l) /= totalWeights[i];
        }
        assert(test==totalWeights[i]);
        assert(totalWeights[i]>0.0);
    }
}

template <class LabelType, class PreprocessorTag>
template <class U, class C1, class T, class C2, class Stop_t>
void RandomForest<LabelType, PreprocessorTag>
    ::predictProbabilities(MultiArrayView<2, U, C1>const &  features,
                           MultiArrayView<2, T, C2> &       prob,
                           Stop_t                   &       stop_) const
{
    //Features are n xp
    //prob is n x NumOfLabel probability for each feature in each class

    vigra_precondition(rowCount(features) == rowCount(prob),
      "RandomForestn::predictProbabilities():"
        " Feature matrix and probability matrix size mismatch.");

    // num of features must be bigger than num of features in Random forest training
    // but why bigger?
    vigra_precondition( columnCount(features) >= ext_param_.column_count_,
      "RandomForestn::predictProbabilities():"
        " Too few columns in feature matrix.");
    vigra_precondition( columnCount(prob)
                        == (MultiArrayIndex)ext_param_.class_count_,
      "RandomForestn::predictProbabilities():"
      " Probability matrix must have as many columns as there are classes.");

    #define RF_CHOOSER(type_) detail::Value_Chooser<type_, Default_##type_> 
    Default_Stop_t default_stop(options_);
    typename RF_CHOOSER(Stop_t)::type & stop
            = RF_CHOOSER(Stop_t)::choose(stop_, default_stop); 
    #undef RF_CHOOSER 
    stop.set_external_parameters(ext_param_, tree_count());
    prob.init(NumericTraits<T>::zero());
    if(tree_indices_.size() != 0)
    {
       std::random_shuffle(tree_indices_.begin(),
                           tree_indices_.end()); 
    }
    //Classify for each row.
    for(int row=0; row < rowCount(features); ++row)
    {
        ArrayVector<double>::const_iterator weights;

        //totalWeight == totalVoteCount!
        double totalWeight = 0.0;

        //Let each tree classify...
        for(int k=0; k<options_.tree_count_; ++k)
        {
            //get weights predicted by single tree
            weights = trees_[tree_indices_[k]].predict(rowVector(features, row));

            //update votecount.
            int weighted = options_.predict_weighted_;
            for(int l=0; l<ext_param_.class_count_; ++l)
            {
                double cur_w = weights[l] * (weighted * (*(weights-1))
                                           + (1-weighted));
                prob(row, l) += (T)cur_w;
                //every weight in totalWeight.
                totalWeight += cur_w;
            }
            if(stop.after_prediction(weights, 
                                     k,
                                     rowVector(prob, row),
                                     totalWeight))
            {
                break;
            }
        }

        //Normalise votes in each row by total VoteCount (totalWeight
        for(int l=0; l< ext_param_.class_count_; ++l)
        {
            prob(row, l) /= detail::RequiresExplicitCast<T>::cast(totalWeight);
        }
    }

}

//@}

} // namespace vigra

#endif // VIGRA_RANDOM_FOREST_HXX<|MERGE_RESOLUTION|>--- conflicted
+++ resolved
@@ -87,11 +87,7 @@
 
 /* \brief sampling option factory function
  */
-<<<<<<< HEAD
-SamplingOptions make_sampler_opt ( RandomForestOptions     & RF_opt,
-=======
-RFSamplingOptions make_sampler_opt ( RF_Traits::Options_t     & RF_opt,
->>>>>>> 141bce2f
+RFSamplingOptions make_sampler_opt ( RandomForestOptions     & RF_opt,
                                    MultiArrayView<2, Int32> & labels
                                         = staticMultiArrayViewHelper::array)
 {
