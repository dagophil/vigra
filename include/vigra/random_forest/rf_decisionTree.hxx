/************************************************************************/
/*                                                                      */
/*        Copyright 2008-2009 by  Ullrich Koethe and Rahul Nair         */
/*                                                                      */
/*    This file is part of the VIGRA computer vision library.           */
/*    The VIGRA Website is                                              */
/*        http://kogs-www.informatik.uni-hamburg.de/~koethe/vigra/      */
/*    Please direct questions, bug reports, and contributions to        */
/*        ullrich.koethe@iwr.uni-heidelberg.de    or                    */
/*        vigra@informatik.uni-hamburg.de                               */
/*                                                                      */
/*    Permission is hereby granted, free of charge, to any person       */
/*    obtaining a copy of this software and associated documentation    */
/*    files (the "Software"), to deal in the Software without           */
/*    restriction, including without limitation the rights to use,      */
/*    copy, modify, merge, publish, distribute, sublicense, and/or      */
/*    sell copies of the Software, and to permit persons to whom the    */
/*    Software is furnished to do so, subject to the following          */
/*    conditions:                                                       */
/*                                                                      */
/*    The above copyright notice and this permission notice shall be    */
/*    included in all copies or substantial portions of the             */
/*    Software.                                                         */
/*                                                                      */
/*    THE SOFTWARE IS PROVIDED "AS IS", WITHOUT WARRANTY OF ANY KIND    */
/*    EXPRESS OR IMPLIED, INCLUDING BUT NOT LIMITED TO THE WARRANTIES   */
/*    OF MERCHANTABILITY, FITNESS FOR A PARTICULAR PURPOSE AND          */
/*    NONINFRINGEMENT. IN NO EVENT SHALL THE AUTHORS OR COPYRIGHT       */
/*    HOLDERS BE LIABLE FOR ANY CLAIM, DAMAGES OR OTHER LIABILITY,      */
/*    WHETHER IN AN ACTION OF CONTRACT, TORT OR OTHERWISE, ARISING      */
/*    FROM, OUT OF OR IN CONNECTION WITH THE SOFTWARE OR THE USE OR     */
/*    OTHER DEALINGS IN THE SOFTWARE.                                   */
/*                                                                      */
/************************************************************************/

#ifndef VIGRA_RANDOM_FOREST_DT_HXX
#define VIGRA_RANDOM_FOREST_DT_HXX

#include <algorithm>
#include <map>
#include <numeric>
#include "vigra/multi_array.hxx"
#include "vigra/mathutil.hxx"
#include "vigra/array_vector.hxx"
#include "vigra/sized_int.hxx"
#include "vigra/matrix.hxx"
#include "vigra/random.hxx"
#include "vigra/functorexpression.hxx"
#include <vector>

#include "rf_common.hxx"
#include "rf_nodeproxy.hxx"
namespace vigra
{

namespace detail
{
 // todo FINALLY DECIDE TO USE CAMEL CASE OR UNDERSCORES !!!!!!
/** decisiontree classifier. 
 *
 * This class is actually meant to be used in conjunction with the 
 * Random Forest Classifier 
 * - My suggestion would be to use the RandomForest classifier with 
 *   following parameters instead of directly using this 
 *   class (Preprocessing default values etc is handled in there):
 *
 * \code
 *      RandomForest decisionTree(RF_Traits::Options_t()
 *                                  .features_per_node(RF_ALL)
 *                                  .tree_count(1)            );
 * \endcode
 * 
 * \todo remove the classCount and featurecount from the topology
 *       array. Pass ext_param_ to the nodes!
 * \todo Use relative addressing of nodes?
 */
class DecisionTree
{
    /**\todo make private?*/
  public:
    
    /** value type of container array. use whenever referencing it
     */
    typedef Int32 TreeInt;

    ArrayVector<TreeInt>  topology_;
    ArrayVector<double>   parameters_;

    ProblemSpec<> ext_param_;
    unsigned int classCount_;


  public:
    /** \brief Create tree with parameters */
    template<class T>
    DecisionTree(ProblemSpec<T> ext_param)
    :
        ext_param_(ext_param),
        classCount_(ext_param.class_count_)
    {}

    /**clears all memory used.
     */
    void reset(unsigned int classCount = 0)
    {
        if(classCount)
            classCount_ = classCount;
        topology_.clear();
        parameters_.clear();
    }


    /** learn a Tree
     *
     * \tparam  StackEntry_t The Stackentry containing Node/StackEntry_t 
     *          Information used during learing. Each Split functor has a 
     *          Stack entry associated with it (Split_t::StackEntry_t)
     * \sa RandomForest::learn()
     */
    template <  class U, class C,
                class U2, class C2,
                class StackEntry_t,
                class Stop_t,
                class Split_t,
                class Visitor_t,
                class Random_t >
    void learn(     MultiArrayView<2, U, C> const      & features,
                    MultiArrayView<2, U2, C2> const    & labels,
                    StackEntry_t const &                 stack_entry,
                    Split_t                              split,
                    Stop_t                               stop,
                    Visitor_t &                          visitor,
                    Random_t &                           randint);
    template <  class U, class C,
             class U2, class C2,
             class StackEntry_t,
             class Stop_t,
             class Split_t,
             class Visitor_t,
             class Random_t>
    void continueLearn(   MultiArrayView<2, U, C> const       & features,
                          MultiArrayView<2, U2, C2> const     & labels,
                          StackEntry_t const &                  stack_entry,
                          Split_t                               split,
                          Stop_t                                stop,
                          Visitor_t &                           visitor,
                          Random_t &                            randint,
                          //an index to which the last created exterior node will be moved (because it is not used anymore)
                          int                                   garbaged_child=-1);

    /** is a node a Leaf Node? */
    inline bool isLeafNode(TreeInt in) const
    {
        return (in & LeafNodeTag) == LeafNodeTag;
    }

    /** data driven traversal from root to leaf
     *
     * traverse through tree with data given in features. Use Visitors to 
     * collect statistics along the way. 
     */
    template<class U, class C, class Visitor_t>
    TreeInt getToLeaf(MultiArrayView<2, U, C> const & features, 
                      Visitor_t  & visitor) const
    {
        TreeInt index = 2;
        while(!isLeafNode(topology_[index]))
        {
<<<<<<< HEAD
            visitor.visit_internal_node(*this, index, topology_[index], 1);
=======
            visitor.visit_internal_node(*this, index, topology_[index],features);
>>>>>>> 9b42b76d
            switch(topology_[index])
            {
                case i_ThresholdNode:
                {
                    Node<i_ThresholdNode> 
                                node(topology_, parameters_, index);
                    index = node.next(features);
                    break;
                }
                case i_HyperplaneNode:
                {
                    Node<i_HyperplaneNode> 
                                node(topology_, parameters_, index);
                    index = node.next(features);
                    break;
                }
                case i_HypersphereNode:
                {
                    Node<i_HypersphereNode> 
                                node(topology_, parameters_, index);
                    index = node.next(features);
                    break;
                }
#if 0 
                // for quick prototyping! has to be implemented.
                case i_VirtualNode:
                {
                    Node<i_VirtualNode> 
                                node(topology_, parameters, index);
                    index = node.next(features);
                }
#endif
                default:
                    vigra_fail("DecisionTree::getToLeaf():"
                               "encountered unknown internal Node Type");
            }
        }
<<<<<<< HEAD
        visitor.visit_external_node(*this, index, topology_[index], 0);
=======
        visitor.visit_external_node(*this, index, topology_[index],features);
>>>>>>> 9b42b76d
        return index;
    }
    /** traverse tree to get statistics
     *
     * Tree is traversed in order the Nodes are in memory (i.e. if no 
     * relearning//pruning scheme is utilized this will be pre order)
     */
    template<class Visitor_t>
    void traverse_mem_order(Visitor_t visitor) const
    {
        TreeInt index = 2;
        Int32 ii = 0;
        while(index < topology_.size())
        {
            if(isLeafNode(topology_[index]))
            {
                visitor
                    .visit_external_node(*this, index, topology_[index]);
            }
            else
            {
                visitor
                    ._internal_node(*this, index, topology_[index]);
            }
        }
    }

    template<class Visitor_t>
    void traverse_post_order(Visitor_t visitor,  TreeInt start = 2) const
    {
        typedef TinyVector<double, 2> Entry; 
        std::vector<Entry > stack;
        std::vector<double> result_stack;
        stack.push_back(Entry(2, 0));
        int addr; 
        while(!stack.empty())
        {
            addr = stack.back()[0];
            NodeBase node(topology_, parameters_, stack.back()[0]);
            if(stack.back()[1] == 1)
            {
                stack.pop_back();
                double leftRes = result_stack.back();
                double rightRes = result_stack.back();
                result_stack.pop_back();
                result_stack.pop_back();
                result_stack.push_back(rightRes+ leftRes);
                visitor.visit_internal_node(*this, 
                                            addr, 
                                            node.typeID(), 
                                            rightRes+leftRes);
            }
            else
            {
                if(isLeafNode(node.typeID()))
                {
                    visitor.visit_external_node(*this, 
                                                addr, 
                                                node.typeID(), 
                                                node.weights());
                    stack.pop_back();
                    result_stack.push_back(node.weights());
                }
                else
                {
                    stack.back()[1] = 1; 
                    stack.push_back(Entry(node.child(0), 0));
                    stack.push_back(Entry(node.child(1), 0));
                }
                    
            }
        }
    }

    /** same thing as above, without any visitors */
    template<class U, class C>
    TreeInt getToLeaf(MultiArrayView<2, U, C> const & features) const
    {
        RF_Traits::StopVisiting_t stop;
        return getToLeaf(features, stop);
    }


    template <class U, class C>
    ArrayVector<double>::iterator
    predict(MultiArrayView<2, U, C> const & features) const
    {
        TreeInt nodeindex = getToLeaf(features);
        switch(topology_[nodeindex])
        {
            case e_ConstProbNode:
                return Node<e_ConstProbNode>(topology_, 
                                             parameters_,
                                             nodeindex).prob_begin();
                break;
#if 0 
            //first make the Logistic regression stuff...
            case e_LogRegProbNode:
                return Node<e_LogRegProbNode>(topology_, 
                                              parameters_,
                                              nodeindex).prob_begin();
#endif            
            default:
                vigra_fail("DecisionTree::predict() :"
                           " encountered unknown external Node Type");
        }
        return ArrayVector<double>::iterator();
    }



    template <class U, class C>
    Int32 predictLabel(MultiArrayView<2, U, C> const & features) const
    {
        ArrayVector<double>::const_iterator weights = predict(features);
        return argMax(weights, weights+classCount_) - weights;
    }

};


template <  class U, class C,
            class U2, class C2,
            class StackEntry_t,
            class Stop_t,
            class Split_t,
            class Visitor_t,
            class Random_t>
void DecisionTree::learn(   MultiArrayView<2, U, C> const       & features,
                            MultiArrayView<2, U2, C2> const     & labels,
                            StackEntry_t const &                  stack_entry,
                            Split_t                               split,
                            Stop_t                                stop,
                            Visitor_t &                           visitor,
                            Random_t &                            randint)
{
    this->reset();
    topology_.reserve(256);
    parameters_.reserve(256);
    topology_.push_back(features.shape(1));
    topology_.push_back(classCount_);
    continueLearn(features,labels,stack_entry,split,stop,visitor,randint);
}

template <  class U, class C,
            class U2, class C2,
            class StackEntry_t,
            class Stop_t,
            class Split_t,
            class Visitor_t,
            class Random_t>
void DecisionTree::continueLearn(   MultiArrayView<2, U, C> const       & features,
                            MultiArrayView<2, U2, C2> const     & labels,
                            StackEntry_t const &                  stack_entry,
                            Split_t                               split,
                            Stop_t                                stop,
                            Visitor_t &                           visitor,
                            Random_t &                            randint,
                            //an index to which the last created exterior node will be moved (because it is not used anymore)
                            int                                   garbaged_child)
{
    std::vector<StackEntry_t> stack;
    stack.reserve(128);
    ArrayVector<StackEntry_t> child_stack_entry(2, stack_entry);
    stack.push_back(stack_entry);
    size_t last_node_pos = 0;
    StackEntry_t top=stack.back();

    while(!stack.empty())
    {

        // Take an element of the stack. Obvious ain't it?
        top = stack.back();
        stack.pop_back();

        // Make sure no data from the last round has remained in Pipeline;
        child_stack_entry[0].reset();
        child_stack_entry[1].reset();
        split.reset();


        //Either the Stopping criterion decides that the split should 
        //produce a Terminal Node or the Split itself decides what 
        //kind of node to make
        TreeInt NodeID;
        if(stop(top))
            NodeID = split.makeTerminalNode(features, 
                                            labels, 
                                            top, 
                                            randint);
        else
            NodeID = split.findBestSplit(features, 
                                         labels, 
                                         top, 
                                         child_stack_entry, 
                                         randint);

        // do some visiting yawn - just added this comment as eye candy
        // (looks odd otherwise with my syntax highlighting....
        visitor.visit_after_split(*this, split, top, 
                                  child_stack_entry[0], 
                                  child_stack_entry[1],
                                  features, 
                                  labels);


        // Update the Child entries of the parent
        // Using InteriorNodeBase because exact parameter form not needed.
        // look at the Node base before getting scared.
        last_node_pos = topology_.size();
        if(top.leftParent != StackEntry_t::DecisionTreeNoParent)
        {
            NodeBase(topology_, 
                     parameters_, 
                     top.leftParent).child(0) = last_node_pos;
        }
        else if(top.rightParent != StackEntry_t::DecisionTreeNoParent)
        {
            NodeBase(topology_, 
                     parameters_, 
                     top.rightParent).child(1) = last_node_pos;
        }


        // Supply the split functor with the Node type it requires.
        // set the address to which the children of this node should point 
        // to and push back children onto stack
        if(!isLeafNode(NodeID))
        {
            child_stack_entry[0].leftParent = topology_.size();
            child_stack_entry[1].rightParent = topology_.size();    
            child_stack_entry[0].rightParent = -1;
            child_stack_entry[1].leftParent = -1;
            stack.push_back(child_stack_entry[0]);
            stack.push_back(child_stack_entry[1]);
        }

        //copy the newly created node form the split functor to the
        //decision tree.
        NodeBase(split.createNode(), topology_, parameters_ );
    }
    if(garbaged_child!=-1)
    {
        Node<e_ConstProbNode>(topology_,parameters_,garbaged_child).copy(Node<e_ConstProbNode>(topology_,parameters_,last_node_pos));

        int last_parameter_size = Node<e_ConstProbNode>(topology_,parameters_,garbaged_child).parameters_size();
        topology_.resize(last_node_pos);
        parameters_.resize(parameters_.size() - last_parameter_size);
    
        if(top.leftParent != StackEntry_t::DecisionTreeNoParent)
            NodeBase(topology_, 
                     parameters_, 
                     top.leftParent).child(0) = garbaged_child;
        else if(top.rightParent != StackEntry_t::DecisionTreeNoParent)
            NodeBase(topology_, 
                     parameters_, 
                     top.rightParent).child(1) = garbaged_child;
    }
}

} //namespace detail

} //namespace vigra

#endif //VIGRA_RANDOM_FOREST_DT_HXX<|MERGE_RESOLUTION|>--- conflicted
+++ resolved
@@ -166,11 +166,7 @@
         TreeInt index = 2;
         while(!isLeafNode(topology_[index]))
         {
-<<<<<<< HEAD
-            visitor.visit_internal_node(*this, index, topology_[index], 1);
-=======
             visitor.visit_internal_node(*this, index, topology_[index],features);
->>>>>>> 9b42b76d
             switch(topology_[index])
             {
                 case i_ThresholdNode:
@@ -208,11 +204,7 @@
                                "encountered unknown internal Node Type");
             }
         }
-<<<<<<< HEAD
-        visitor.visit_external_node(*this, index, topology_[index], 0);
-=======
         visitor.visit_external_node(*this, index, topology_[index],features);
->>>>>>> 9b42b76d
         return index;
     }
     /** traverse tree to get statistics
