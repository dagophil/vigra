--- conflicted
+++ resolved
@@ -1,7 +1,4 @@
 IF(PYTHON_SPHINX)
-<<<<<<< HEAD
-    #SET(VIGRANUMPY_DOCDIR ${vigra_SOURCE_DIR}/vigranumpy/doc)
-=======
 	# vigranumpy documentation generation using sphinx
 	SET(VIGRANUMPY_DOCDIR ${DOCDIR}/vigranumpy)
 	SET(SPHINX_OPTS ${SPHINX_OPTS} CACHE STRING
@@ -17,7 +14,6 @@
 		-d ${VIGRANUMPY_DOCDIR}/doctrees
 		-D latex_paper_size=${SPHINX_PAPER}
 		${SPHINX_OPTS})
->>>>>>> 5830a50c
     
 	ADD_CUSTOM_TARGET (doc_python
 		COMMAND ${CMAKE_COMMAND} -E
@@ -28,20 +24,6 @@
 			${VIGRANUMPY_DOCDIR}/html
 		COMMENT "Generating vigranumpy documentation")
 
-<<<<<<< HEAD
-    if(MSVC OR MINGW)
-        add_custom_target (doc_python ${CMAKE_CURRENT_SOURCE_DIR}/make.bat html 
-                               WORKING_DIRECTORY ${CMAKE_CURRENT_SOURCE_DIR} 
-                               COMMENT "Generating vigranumpy documentation")
-    else()
-        add_custom_target (doc_python make html
-                               WORKING_DIRECTORY ${CMAKE_CURRENT_SOURCE_DIR} 
-                               COMMENT "Generating vigranumpy documentation")
-    endif()
-    ADD_DEPENDENCIES(doc doc_python)
-
-    INSTALL(DIRECTORY ${VIGRANUMPY_DOCDIR}/ DESTINATION doc/vigranumpy)
-=======
 ELSE(PYTHON_SPHINX)
 	# no vigranumpy documentation if sphinx not available
 	ADD_CUSTOM_TARGET (doc_python 
@@ -50,6 +32,5 @@
 		"(sphinx-build not found)")
 
 ENDIF(PYTHON_SPHINX)
->>>>>>> 5830a50c
 
 ADD_DEPENDENCIES(doc doc_python)