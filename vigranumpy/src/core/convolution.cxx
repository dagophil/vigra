/************************************************************************/
/*                                                                      */
/*                 Copyright 2009 by Ullrich Koethe                     */
/*                                                                      */
/*    This file is part of the VIGRA computer vision library.           */
/*    The VIGRA Website is                                              */
/*        http://hci.iwr.uni-heidelberg.de/vigra/                       */
/*    Please direct questions, bug reports, and contributions to        */
/*        ullrich.koethe@iwr.uni-heidelberg.de    or                    */
/*        vigra@informatik.uni-hamburg.de                               */
/*                                                                      */
/*    Permission is hereby granted, free of charge, to any person       */
/*    obtaining a copy of this software and associated documentation    */
/*    files (the "Software"), to deal in the Software without           */
/*    restriction, including without limitation the rights to use,      */
/*    copy, modify, merge, publish, distribute, sublicense, and/or      */
/*    sell copies of the Software, and to permit persons to whom the    */
/*    Software is furnished to do so, subject to the following          */
/*    conditions:                                                       */
/*                                                                      */
/*    The above copyright notice and this permission notice shall be    */
/*    included in all copies or substantial portions of the             */
/*    Software.                                                         */
/*                                                                      */
/*    THE SOFTWARE IS PROVIDED "AS IS", WITHOUT WARRANTY OF ANY KIND    */
/*    EXPRESS OR IMPLIED, INCLUDING BUT NOT LIMITED TO THE WARRANTIES   */
/*    OF MERCHANTABILITY, FITNESS FOR A PARTICULAR PURPOSE AND          */
/*    NONINFRINGEMENT. IN NO EVENT SHALL THE AUTHORS OR COPYRIGHT       */
/*    HOLDERS BE LIABLE FOR ANY CLAIM, DAMAGES OR OTHER LIABILITY,      */
/*    WHETHER IN AN ACTION OF CONTRACT, TORT OR OTHERWISE, ARISING      */
/*    FROM, OUT OF OR IN CONNECTION WITH THE SOFTWARE OR THE USE OR     */
/*    OTHER DEALINGS IN THE SOFTWARE.                                   */
/*                                                                      */
/************************************************************************/

#define PY_ARRAY_UNIQUE_SYMBOL vigranumpyfilters_PyArray_API
#define NO_IMPORT_ARRAY

#include <Python.h>
#include <boost/python.hpp>
#include <vigra/numpy_array.hxx>
#include <vigra/numpy_array_converters.hxx>
#include <vigra/functorexpression.hxx>
#include <vigra/convolution.hxx>
#include <vigra/multi_convolution.hxx>
#include <vigra/recursiveconvolution.hxx>
#include <vigra/nonlineardiffusion.hxx>
#include "vigranumpykernel.hxx"
#include "vigranumpyscaleparam.hxx"

namespace python = boost::python;

namespace vigra
{

template < class VoxelType, unsigned int ndim >
NumpyAnyArray 
pythonConvolveOneDimensionND(NumpyArray<ndim, Multiband<VoxelType> > array,
                             unsigned int dim,
                             Kernel const & kernel,
                             NumpyArray<ndim, Multiband<VoxelType> > res=python::object())
{
    vigra_precondition(dim < ndim-1,
           "convolveOneDimension(): dim out of range.");

    res.reshapeIfEmpty(array.taggedShape(), 
            "convolveOneDimension(): Output array has wrong shape.");
    
    PyAllowThreads _pythread;
    for(int k=0;k<array.shape(ndim-1);++k)
    {
        MultiArrayView<ndim-1, VoxelType, StridedArrayTag> barray = array.bindOuter(k);
        MultiArrayView<ndim-1, VoxelType, StridedArrayTag> bres = res.bindOuter(k);
        convolveMultiArrayOneDimension(srcMultiArrayRange(barray), 
                                       destMultiArray(bres), dim, kernel);
    }
    return res;
}

template < class VoxelType, unsigned int ndim >
NumpyAnyArray 
pythonSeparableConvolveND_1Kernel(NumpyArray<ndim, Multiband<VoxelType> > array,
                                  Kernel const & kernel,
                                  NumpyArray<ndim, Multiband<VoxelType> > res=python::object())
{
    res.reshapeIfEmpty(array.taggedShape(), 
            "convolve(): Output array has wrong shape.");
    
    PyAllowThreads _pythread;
    for(int k=0;k<array.shape(ndim-1);++k)
    {
        MultiArrayView<ndim-1, VoxelType, StridedArrayTag> barray = array.bindOuter(k);
        MultiArrayView<ndim-1, VoxelType, StridedArrayTag> bres = res.bindOuter(k);
        separableConvolveMultiArray(srcMultiArrayRange(barray), destMultiArray(bres), kernel);
    }
    return res;
}

template < class VoxelType, unsigned int ndim >
NumpyAnyArray 
pythonSeparableConvolveND_NKernels(NumpyArray<ndim, Multiband<VoxelType> > array,
                                   python::tuple pykernels,
                                   NumpyArray<ndim, Multiband<VoxelType> > res=python::object())
{
    if(python::len(pykernels) == 1)
    {
        return pythonSeparableConvolveND_1Kernel(array, 
                    python::extract<Kernel1D<KernelValueType> const &>(pykernels[0]), res);
    }
    
    vigra_precondition(python::len(pykernels) == ndim-1,
       "convolve(): Number of kernels must be 1 or equal to the number of spatial dimensions.");
       
    ArrayVector<Kernel1D<KernelValueType> > kernels;
    for(unsigned int k=0; k < ndim-1; ++k)
        kernels.push_back(python::extract<Kernel1D<KernelValueType> const &>(pykernels[k]));
        
    kernels = array.permuteLikewise(kernels);

    res.reshapeIfEmpty(array.taggedShape(), 
            "convolve(): Output array has wrong shape.");
    
    PyAllowThreads _pythread;
    for(int k=0; k < array.shape(ndim-1); ++k)
    {
        MultiArrayView<ndim-1, VoxelType, StridedArrayTag> barray = array.bindOuter(k);
        MultiArrayView<ndim-1, VoxelType, StridedArrayTag> bres = res.bindOuter(k);
        separableConvolveMultiArray(srcMultiArrayRange(barray), 
                                    destMultiArray(bres), kernels.begin());
    }
    return res;
}

template <class PixelType>
NumpyAnyArray 
pythonConvolveImage(NumpyArray<3, Multiband<PixelType> > image,
                    TwoDKernel const & kernel, 
                    NumpyArray<3, Multiband<PixelType> > res = python::object())
{
    res.reshapeIfEmpty(image.taggedShape(), 
            "convolve(): Output array has wrong shape.");

    PyAllowThreads _pythread;
    for(int k=0;k<image.shape(2);++k)
    {
        MultiArrayView<2, PixelType, StridedArrayTag> bimage = image.bindOuter(k);
        MultiArrayView<2, PixelType, StridedArrayTag> bres = res.bindOuter(k);
        convolveImage(srcImageRange(bimage), destImage(bres),
                      kernel2d(kernel));
    }
    return res;
}

template <class PixelType>
NumpyAnyArray 
pythonNormalizedConvolveImage(NumpyArray<3, Multiband<PixelType> > image,
                              NumpyArray<3, Multiband<PixelType> > mask,
                              TwoDKernel const & kernel, 
                              NumpyArray<3, Multiband<PixelType> > res = python::object())
{
    vigra_precondition(mask.shape(2)==1 || mask.shape(2)==image.shape(2),
               "normalizedConvolveImage(): mask image must either have 1 channel or as many as the input image");
    vigra_precondition(mask.shape(0)==image.shape(0) && mask.shape(1)==image.shape(1),
               "normalizedConvolveImage(): mask dimensions must be same as image dimensions");

    res.reshapeIfEmpty(image.taggedShape(), 
           "normalizedConvolveImage(): Output array has wrong shape.");

    PyAllowThreads _pythread;
    for(int k=0;k<image.shape(2);++k)
    {
        MultiArrayView<2, PixelType, StridedArrayTag> bimage = image.bindOuter(k);
        MultiArrayView<2, PixelType, StridedArrayTag> bmask = mask.bindOuter(mask.shape(2)==1?0:k);
        MultiArrayView<2, PixelType, StridedArrayTag> bres = res.bindOuter(k);
        normalizedConvolveImage(srcImageRange(bimage), srcImage(bmask), destImage(bres),
                                kernel2d(kernel));
    }
    return res;
}

template < class VoxelType, unsigned int ndim >
NumpyAnyArray 
<<<<<<< HEAD
pythonGaussianSmoothing(NumpyArray<ndim, Multiband<VoxelType> > volume,
                        python::object sigma,
                        NumpyArray<ndim, Multiband<VoxelType> > res=python::object(),
                        python::object sigma_d = python::object(0.0), python::object step_size = python::object(1.0))
=======
pythonGaussianSmoothing(NumpyArray<ndim, Multiband<VoxelType> > array,
                        python::tuple sigmas,
                        NumpyArray<ndim, Multiband<VoxelType> > res=python::object())
>>>>>>> adbbde76
{
       
<<<<<<< HEAD
    pythonScaleParam<ndim - 1> params(sigma, sigma_d, step_size, "gaussianSmoothing");
=======
    ArrayVector<KernelValueType> scales;
    for(unsigned int k=0; k < sigmaCount; ++k)
    {
        scales.push_back(python::extract<KernelValueType>(sigmas[k]));        
    }
    
    for(unsigned int k=sigmaCount; k < ndim-1; ++k)
    {
        scales.push_back(scales.back());
    }
    
    scales = array.permuteLikewise(scales);
       
    ArrayVector<Kernel1D<KernelValueType> > kernels(ndim-1);
    for(unsigned int k=0; k < ndim-1; ++k)
    {
        kernels[k].initGaussian(scales[k]);
    }
>>>>>>> adbbde76
    
    res.reshapeIfEmpty(array.taggedShape(), 
            "gaussianSmoothing(): Output array has wrong shape.");

    PyAllowThreads _pythread;
    for(int k=0; k<array.shape(ndim-1); ++k)
    {
<<<<<<< HEAD
        PyAllowThreads _pythread;
        for(int k=0;k<volume.shape(ndim-1);++k)
        {
            MultiArrayView<ndim-1, VoxelType, StridedArrayTag> bvolume = volume.bindOuter(k);
            MultiArrayView<ndim-1, VoxelType, StridedArrayTag> bres = res.bindOuter(k);
            gaussianSmoothMultiArray(srcMultiArrayRange(bvolume), destMultiArray(bres), params());
        }
=======
        MultiArrayView<ndim-1, VoxelType, StridedArrayTag> barray = array.bindOuter(k);
        MultiArrayView<ndim-1, VoxelType, StridedArrayTag> bres = res.bindOuter(k);
        separableConvolveMultiArray(srcMultiArrayRange(barray), 
                                    destMultiArray(bres), kernels.begin());
>>>>>>> adbbde76
    }
    
    return res;
}

template < class VoxelType>
NumpyAnyArray 
pythonRecursiveGaussian(NumpyArray<3, Multiband<VoxelType> > image,
                        python::tuple sigmas,
                        NumpyArray<3, Multiband<VoxelType> > res=python::object())
{
    typedef typename NumericTraits<VoxelType>::RealPromote TmpType;

    const unsigned int ndim = 3;
    unsigned int sigmaCount = python::len(sigmas);
    vigra_precondition(sigmaCount == 1 || sigmaCount == ndim-1,
       "recursiveGaussianSmoothing(): Number of kernels must be 1 or equal to the number of spatial dimensions.");
       
    ArrayVector<double> scales;
    for(unsigned int k=0; k < sigmaCount; ++k)
    {
        scales.push_back(python::extract<double>(sigmas[k]));        
    }
    for(unsigned int k=sigmaCount; k < ndim-1; ++k)
    {
        scales.push_back(scales.back());
    }
    scales = image.permuteLikewise(scales);
    
    res.reshapeIfEmpty(image.taggedShape(), 
            "recursiveGaussianSmoothing(): Output array has wrong shape.");

    PyAllowThreads _pythread;
    MultiArray<ndim-1, TmpType> tmp(image.bindOuter(0).shape());

    for(int k=0;k<image.shape(ndim-1);++k)
    {
        MultiArrayView<ndim-1, VoxelType, StridedArrayTag> bimage = image.bindOuter(k);
        MultiArrayView<ndim-1, VoxelType, StridedArrayTag> bres = res.bindOuter(k);
        recursiveGaussianFilterX(srcImageRange(bimage), destImage(tmp), scales[0]);
        recursiveGaussianFilterY(srcImageRange(tmp), destImage(bres), scales[1]);
    }
    return res;

}

template < class VoxelType >
NumpyAnyArray 
pythonRecursiveGaussianIsotropic(NumpyArray<3, Multiband<VoxelType> > image,
                                 double sigma,
                                 NumpyArray<3, Multiband<VoxelType> > res=python::object())
{
    return pythonRecursiveGaussian(image, python::make_tuple(sigma), res);
}

template <class PixelType>
NumpyAnyArray 
pythonSimpleSharpening2D(NumpyArray<3, Multiband<PixelType> > image, 
                         double sharpeningFactor,
                         NumpyArray<3, Multiband<PixelType> > res=python::object() )
{
    vigra_precondition(sharpeningFactor >= 0 ,
       "simpleSharpening2D(): sharpeningFactor must be >= 0.");
       
    res.reshapeIfEmpty(image.taggedShape(), 
          "simpleSharpening2D(): Output array has wrong shape.");
    
    PyAllowThreads _pythread;
    for(int k=0;k<image.shape(2);++k)
    {
        MultiArrayView<2, PixelType, StridedArrayTag> bimage = image.bindOuter(k);
        MultiArrayView<2, PixelType, StridedArrayTag> bres = res.bindOuter(k);
        simpleSharpening(srcImageRange(bimage), destImage(bres),
                         sharpeningFactor);
    }
    return res;
}

template <class PixelType>
NumpyAnyArray 
pythonGaussianSharpening2D(NumpyArray<3, Multiband<PixelType> > image,
                           double sharpeningFactor, double scale, 
                           NumpyArray<3, Multiband<PixelType> > res=python::object() )
{
    vigra_precondition(sharpeningFactor >= 0 ,
       "gaussianSharpening2D(): sharpeningFactor must be >= 0.");
    vigra_precondition(sharpeningFactor >= 0 ,
       "gaussianSharpening2D(): scale must be >= 0.");
       
    res.reshapeIfEmpty(image.taggedShape(), 
             "gaussianSharpening2D(): Output array has wrong shape.");
    
    PyAllowThreads _pythread;
    for(int k=0;k<image.shape(2);++k)
    {
        MultiArrayView<2, PixelType, StridedArrayTag> bimage = image.bindOuter(k);
        MultiArrayView<2, PixelType, StridedArrayTag> bres = res.bindOuter(k);
        gaussianSharpening(srcImageRange(bimage), destImage(bres),
                           sharpeningFactor, scale);
    }
    return res;
}

template <class PixelType, unsigned int N>
NumpyAnyArray 
<<<<<<< HEAD
pythonLaplacianOfGaussian(NumpyArray<N, Multiband<PixelType> > image,
                          python::object scale,
                          NumpyArray<N, Multiband<PixelType> > res=python::object(),
                          python::object sigma_d = python::object(0.0), python::object step_size = python::object(1.0))
{
    pythonScaleParam<N - 1> params(scale, sigma_d, step_size, "laplacianOfGaussian");
    
    res.reshapeIfEmpty(image.shape(), "laplacianOfGaussian(): Output array has wrong shape.");
=======
pythonLaplacianOfGaussian(NumpyArray<N, Multiband<PixelType> > array,
                          double scale, 
                          NumpyArray<N, Multiband<PixelType> > res=python::object() )
{
    std::string description("channel-wise Laplacian of Gaussian, scale=");
    description += asString(scale);
>>>>>>> adbbde76
    
    res.reshapeIfEmpty(array.taggedShape().setChannelDescription(description), 
            "laplacianOfGaussian(): Output array has wrong shape.");
    
    PyAllowThreads _pythread;
    for(int k=0; k<array.shape(N-1); ++k)
    {
<<<<<<< HEAD
        PyAllowThreads _pythread;
        for(int k=0; k<image.shape(N-1); ++k)
        {
            MultiArrayView<N-1, PixelType, StridedArrayTag> bimage = image.bindOuter(k);
            MultiArrayView<N-1, PixelType, StridedArrayTag> bres = res.bindOuter(k);
            laplacianOfGaussianMultiArray(srcMultiArrayRange(bimage), destMultiArray(bres), params());
        }
=======
        MultiArrayView<N-1, PixelType, StridedArrayTag> barray = array.bindOuter(k);
        MultiArrayView<N-1, PixelType, StridedArrayTag> bres = res.bindOuter(k);
        laplacianOfGaussianMultiArray(srcMultiArrayRange(barray), destMultiArray(bres), scale);
>>>>>>> adbbde76
    }
    
    return res;
}

template <class PixelType>
NumpyAnyArray 
pythonRecursiveFilter1(NumpyArray<3, Multiband<PixelType> > image,
                       double b, BorderTreatmentMode borderTreatment, 
                       NumpyArray<3, Multiband<PixelType> > res = python::object())
{
    res.reshapeIfEmpty(image.taggedShape(), 
            "recursiveFilter2D(): Output array has wrong shape.");

    PyAllowThreads _pythread;
    for(int k=0;k<image.shape(2);++k)
    {
        MultiArrayView<2, PixelType, StridedArrayTag> bimage = image.bindOuter(k);
        MultiArrayView<2, PixelType, StridedArrayTag> bres = res.bindOuter(k);
        recursiveFilterX(srcImageRange(bimage), destImage(bres), b, borderTreatment);
        recursiveFilterY(srcImageRange(bres), destImage(bres), b, borderTreatment);
    }
    return res;
}

template <class PixelType>
NumpyAnyArray 
pythonRecursiveFilter2(NumpyArray<3, Multiband<PixelType> > image,
                       double b1, double b2, 
                       NumpyArray<3, Multiband<PixelType> > res = python::object())
{
    res.reshapeIfEmpty(image.taggedShape(), 
            "recursiveFilter2D(): Output array has wrong shape.");

    PyAllowThreads _pythread;
    for(int k=0;k<image.shape(2);++k)
    {
        MultiArrayView<2, PixelType, StridedArrayTag> bimage = image.bindOuter(k);
        MultiArrayView<2, PixelType, StridedArrayTag> bres = res.bindOuter(k);
        recursiveFilterX(srcImageRange(bimage), destImage(bres), b1, b2);
        recursiveFilterY(srcImageRange(bres), destImage(bres), b1, b2);
    }
    return res;
}


template <class PixelType>
NumpyAnyArray 
pythonRecursiveSmooth(NumpyArray<3, Multiband<PixelType> > image,
                      double scale, BorderTreatmentMode borderTreatment, 
                      NumpyArray<3, Multiband<PixelType> > res = python::object())
{
    return pythonRecursiveFilter1(image, std::exp(-1.0/scale), borderTreatment, res);
}

template <class PixelType>
NumpyAnyArray 
pythonRecursiveGradient(NumpyArray<2, Singleband<PixelType> > image,
                        double scale, 
                        NumpyArray<2, TinyVector<PixelType, 2> > res = python::object())
{
    std::string description("recursive gradient, scale=");
    description += asString(scale);
    
    res.reshapeIfEmpty(image.taggedShape().setChannelDescription(description), 
            "recursiveGradient2D(): Output array has wrong shape.");

    PyAllowThreads _pythread;
    VectorComponentValueAccessor<TinyVector<PixelType, 2> > band(0);
    recursiveFirstDerivativeX(srcImageRange(image), destImage(res, band), scale);
    recursiveSmoothY(srcImageRange(res, band), destImage(res, band), scale);

    band.setIndex(1);
    recursiveSmoothX(srcImageRange(image), destImage(res, band), scale);
    recursiveFirstDerivativeY(srcImageRange(res, band), destImage(res, band), scale);
    
    return res;
}

template <class PixelType>
NumpyAnyArray 
pythonRecursiveLaplacian(NumpyArray<3, Multiband<PixelType> > image,
                         double scale, 
                         NumpyArray<3, Multiband<PixelType> > res = python::object())
{
    using namespace vigra::functor;
    
    std::string description("channel-wise recursive Laplacian, scale=");
    description += asString(scale);
    
    res.reshapeIfEmpty(image.taggedShape().setChannelDescription(description), 
            "recursiveLaplacian2D(): Output array has wrong shape.");

    PyAllowThreads _pythread;
    MultiArrayShape<2>::type tmpShape(image.shape().begin());
    MultiArray<2, PixelType > tmp(tmpShape);
    for(int k=0;k<image.shape(2);++k)
    {
        MultiArrayView<2, PixelType, StridedArrayTag> bimage = image.bindOuter(k);
        MultiArrayView<2, PixelType, StridedArrayTag> bres = res.bindOuter(k);

        recursiveSecondDerivativeX(srcImageRange(bimage), destImage(bres), scale);
        recursiveSmoothY(srcImageRange(bres), destImage(bres), scale);

        recursiveSmoothX(srcImageRange(bimage), destImage(tmp), scale);
        recursiveSecondDerivativeY(srcImageRange(tmp), destImage(tmp), scale);
        
        combineTwoImages(srcImageRange(bres), srcImage(tmp), destImage(bres), Arg1()+Arg2());
    }
    return res;
}

void defineConvolutionFunctions()
{
    using namespace python;
    
    docstring_options doc_options(true, true, false);

    def("convolveOneDimension",
        registerConverters(&pythonConvolveOneDimensionND<float,3>),
        (arg("image"), arg("dim"), arg("kernel"), arg("out")=python::object()),
        "Convolution along a single dimension of a 2D scalar or multiband image. "
        "'kernel' must be an instance of Kernel1D.\n"
        "\n"
        "For details see convolveMultiArrayOneDimension_ in the vigra C++ documentation.\n");

    def("convolveOneDimension",
        registerConverters(&pythonConvolveOneDimensionND<float,4>),
        (arg("volume"), arg("dim"), arg("kernel"), arg("out")=python::object()), 
        "Likewise for a 3D scalar or multiband volume.\n");

    def("convolve", registerConverters(&pythonSeparableConvolveND_1Kernel<float,3>),
        (arg("image"), arg("kernel"), arg("out")=python::object()),
        "Convolve an image with the given 'kernel' (or kernels).\n"
        "If the input has multiple channels, the filter is applied to each channel\n"
        "independently. The function can be used in 3 different ways:\n"
        "\n"
        "* When 'kernel' is a single object of type :class:`Kernel1D`, this kernel\n"
        "  is applied along all spatial dimensions of the data (separable filtering).\n"
        "* When 'kernel' is a tuple of :class:`Kernel1D` objects, one different kernel\n"
        "  is used for each spatial dimension (separable filtering). The number of\n"
        "  kernels must equal the number of dimensions).\n"
        "* When 'kernel' is an instance of :class:`Kernel2D`, a 2-dimensional convolution\n"
        "  is performed (non-separable filtering). This is only applicable to 2D images.\n"
        "\n"
        "For details see separableConvolveMultiArray_ and "
        "|StandardConvolution.convolveImage|_ in the vigra C++ documentation.\n");

    def("convolve", registerConverters(&pythonSeparableConvolveND_1Kernel<float,4>),
        (arg("volume"), arg("kernel"), arg("out")=python::object()),
        "Convolve a volume with the same 1D kernel along all dimensions.\n");

    def("convolve", registerConverters(&pythonSeparableConvolveND_NKernels<float,3>),
        (arg("image"), arg("kernels"), arg("out")=python::object()),
        "Convolve an image with a different 1D kernel along each dimensions.\n");

    def("convolve", registerConverters(&pythonSeparableConvolveND_NKernels<float,4>),
        (arg("volume"), arg("kernels"), arg("out")=python::object()),
        "Convolve a volume with a different 1D kernel along each dimensions.\n");

    def("convolve", registerConverters(&pythonConvolveImage<float>),
        (arg("image"), arg("kernel"), arg("out") = python::object()),
        "Convolve an image with a 2D kernel.\n");

    def("normalizedConvolveImage", registerConverters(&pythonNormalizedConvolveImage<float>),
        (arg("image"), arg("mask"), arg("kernel"), arg("out") = python::object()),
        "Perform normalized convolution of an image. If the image has multiple channels, "
        "every channel is convolved independently. The 'mask' tells the algorithm "
        "whether input pixels are valid (non-zero mask value) or not. Invalid pixels "
        "are ignored in the convolution. The mask must have one channel (which is then "
        "used for all channels input channels) or as many channels as the input image.\n\n"
        "For details, see normalizedConvolveImage_ in the C++ documentation.\n");

    def("gaussianSmoothing",
        registerConverters(&pythonGaussianSmoothing<float,3>),
        (arg("image"), arg("sigma"), arg("out")=python::object(), arg("sigma_d")=0.0, arg("step_size")=1.0),
        "Perform Gaussian smoothing of a 2D or 3D scalar or multiband image.\n\n"
        "Each channel of the array is smoothed independently. "
        "If 'sigma' is a single value, an isotropic Gaussian filter at this scale is "
        "applied (i.e. each dimension is smoothed in the same way). "
        "If 'sigma' is a tuple or list of values, the amount of smoothing will be different "
        "for each spatial dimension.\n"
        "The optional 'sigma_d' (single, tuple, or list) (single, tuple, or list) denotes the resolution standard deviation "
        "per axis, the optional 'step_size' (single, tuple, or list) the distance between two adjacent "
        "pixels for each dimension. "
        "The length of the tuples or lists must be equal to the "
        "number of spatial dimensions.\n\n"        
        "For details see gaussianSmoothing_ and ConvolutionOptions_ in the vigra C++ documentation.\n");

    def("gaussianSmoothing",
        registerConverters(&pythonGaussianSmoothing<float,4>),
        (arg("image"), arg("sigma"), arg("out")=python::object(), arg("sigma_d")=0.0, arg("step_size")=1.0),
        "Smooth volume with Gaussian.\n");

    def("recursiveGaussianSmoothing2D",
        registerConverters(&pythonRecursiveGaussian<float>),               
        (arg("image"), arg("sigma"), arg("out")=python::object()),
        "Compute a fast approximate Gaussian smoothing of a 2D scalar or multiband image.\n\n"
        "This function uses the third-order recursive filter approximation to the "
        "Gaussian filter proposed by Young and van Vliet. "
        "Each channel of the array is smoothed independently. "
        "If 'sigma' is a single value, an isotropic Gaussian filter at this scale is "
        "applied (i.e. each dimension is smoothed in the same way). "
        "If 'sigma' is a tuple of values, the amount of smoothing will be different "
        "for each spatial dimension. The length of the tuple must be equal to the "
        "number of spatial dimensions.\n\n"        
        "For details see recursiveGaussianFilterLine_ in the vigra C++ documentation.\n");

    def("recursiveGaussianSmoothing2D",
        registerConverters(&pythonRecursiveGaussianIsotropic<float>),               
        (arg("image"), arg("sigma"), arg("out")=python::object()),
        "Compute isotropic fast approximate Gaussian smoothing.\n");

    def("simpleSharpening2D", 
        registerConverters(&pythonSimpleSharpening2D<float>),
        (arg("image"), arg("sharpeningFactor")=1.0, arg("out") = python::object()),
        "Perform simple sharpening function.\n"
        "\n"
        "For details see simpleSharpening_ in the vigra C++ documentation.\n");

    def("gaussianSharpening2D", 
        registerConverters(&pythonGaussianSharpening2D<float>),
        (arg("image"), arg("sharpeningFactor")=1.0, arg("scale")=1.0, arg("out") = python::object()),
          "Perform sharpening function with gaussian filter."
          "\n\n"
          "For details see gaussianSharpening_ in the vigra C++ documentation.\n");
          
    def("laplacianOfGaussian", 
         registerConverters(&pythonLaplacianOfGaussian<float,3>),
         (arg("image"), arg("scale") = 1.0, arg("out") = python::object(), arg("sigma_d") = 0.0, arg("step_size") = 1.0),
          "Filter scalar image with the Laplacian of Gaussian operator at the given scale.\n\n"
          "If 'sigma' is a single value, an isotropic filter at this scale is "
          "applied (i.e., each dimension is filtered in the same way). "
          "If 'sigma' is a tuple or list of values, the amount of smoothing "
          "will be different for each spatial dimension.\n"
          "The optional 'sigma_d' (single, tuple, or list) denotes the resolution standard deviation "
          "per axis, the optional 'step_size' (single, tuple, or list) the distance between two adjacent "
          "pixels for each dimension. "
          "The length of the tuples or lists must be equal to the "
          "number of spatial dimensions.\n\n"        
          "For details see laplacianOfGaussianMultiArray_ and ConvolutionOptions_ in the vigra C++ documentation.\n");

    def("laplacianOfGaussian", 
         registerConverters(&pythonLaplacianOfGaussian<float,4>),
         (arg("volume"), arg("scale") = 1.0, arg("out") = python::object(), arg("sigma_d") = 0.0, arg("step_size") = 1.0),
         "Likewise for a scalar volume.\n");

    def("recursiveFilter2D", registerConverters(&pythonRecursiveFilter1<float>),
              (arg("image"), arg("b"), arg("borderTreament") = BORDER_TREATMENT_REFLECT, arg("out") = python::object()),
              "Perform 2D convolution with a first-order recursive filter with "
              "parameter 'b' and given 'borderTreatment'. 'b' must be between -1 and 1.\n"
              "\n"
              "For details see recursiveFilterX_ and recursiveFilterY_ (which "
              "this function calls in succession) in the vigra C++ documentation.\n");

    def("recursiveFilter2D", registerConverters(&pythonRecursiveFilter2<float>),
              (arg("image"), arg("b1"), arg("b2"), arg("out") = python::object()),
              "Perform 2D convolution with a second-order recursive filter with "
              "parameters 'b1' and 'b2'. Border treatment is always BORDER_TREATMENT_REFLECT.\n"
              "\n"
              "For details see recursiveFilterX_ and recursiveFilterY_ (which "
              "this function calls in succession) in the vigra C++ documentation.\n");

    def("recursiveSmooth2D", registerConverters(&pythonRecursiveSmooth<float>),
              (arg("image"), arg("scale"), arg("borderTreament") = BORDER_TREATMENT_REFLECT, arg("out") = python::object()),
              "Calls recursiveFilter2D() with b = exp(-1/scale), which "
              "corresponds to smoothing with an exponential filter exp(-abs(x)/scale).\n"
              "\n"
              "For details see recursiveSmoothLine_ in the vigra C++ documentation.\n");

    def("recursiveGradient2D", registerConverters(&pythonRecursiveSmooth<float>),
              (arg("image"), arg("scale"), arg("out") = python::object()),
              "Compute the gradient of a scalar image using a recursive (exponential) filter "
              "at the given 'scale'. The output image (if given) must have two channels.\n"
              "\n"
              "For details see recursiveSmoothLine_ and recursiveFirstDerivativeLine_ (which "
              "this function calls internally) in the vigra C++ documentation.\n");

    def("recursiveLaplacian2D", registerConverters(&pythonRecursiveLaplacian<float>),
              (arg("image"), arg("scale"), arg("out") = python::object()),
              "Compute the gradient of a 2D scalar or multiband image using a recursive (exponential) filter "
              "at the given 'scale'. The output image (if given) must have as many channels as the input.\n"
              "\n"
              "For details see recursiveSmoothLine_ and recursiveSecondDerivativeLine_ (which "
              "this function calls internally) in the vigra C++ documentation.\n");

}

} // namespace vigra<|MERGE_RESOLUTION|>--- conflicted
+++ resolved
@@ -180,40 +180,16 @@
 
 template < class VoxelType, unsigned int ndim >
 NumpyAnyArray 
-<<<<<<< HEAD
-pythonGaussianSmoothing(NumpyArray<ndim, Multiband<VoxelType> > volume,
+pythonGaussianSmoothing(NumpyArray<ndim, Multiband<VoxelType> > array,
                         python::object sigma,
                         NumpyArray<ndim, Multiband<VoxelType> > res=python::object(),
-                        python::object sigma_d = python::object(0.0), python::object step_size = python::object(1.0))
-=======
-pythonGaussianSmoothing(NumpyArray<ndim, Multiband<VoxelType> > array,
-                        python::tuple sigmas,
-                        NumpyArray<ndim, Multiband<VoxelType> > res=python::object())
->>>>>>> adbbde76
+                        python::object sigma_d = python::object(0.0), 
+                        python::object step_size = python::object(1.0))
 {
        
-<<<<<<< HEAD
     pythonScaleParam<ndim - 1> params(sigma, sigma_d, step_size, "gaussianSmoothing");
-=======
-    ArrayVector<KernelValueType> scales;
-    for(unsigned int k=0; k < sigmaCount; ++k)
-    {
-        scales.push_back(python::extract<KernelValueType>(sigmas[k]));        
-    }
-    
-    for(unsigned int k=sigmaCount; k < ndim-1; ++k)
-    {
-        scales.push_back(scales.back());
-    }
-    
-    scales = array.permuteLikewise(scales);
-       
-    ArrayVector<Kernel1D<KernelValueType> > kernels(ndim-1);
-    for(unsigned int k=0; k < ndim-1; ++k)
-    {
-        kernels[k].initGaussian(scales[k]);
-    }
->>>>>>> adbbde76
+    
+    params.permuteLikewise(array);
     
     res.reshapeIfEmpty(array.taggedShape(), 
             "gaussianSmoothing(): Output array has wrong shape.");
@@ -221,20 +197,9 @@
     PyAllowThreads _pythread;
     for(int k=0; k<array.shape(ndim-1); ++k)
     {
-<<<<<<< HEAD
-        PyAllowThreads _pythread;
-        for(int k=0;k<volume.shape(ndim-1);++k)
-        {
-            MultiArrayView<ndim-1, VoxelType, StridedArrayTag> bvolume = volume.bindOuter(k);
-            MultiArrayView<ndim-1, VoxelType, StridedArrayTag> bres = res.bindOuter(k);
-            gaussianSmoothMultiArray(srcMultiArrayRange(bvolume), destMultiArray(bres), params());
-        }
-=======
         MultiArrayView<ndim-1, VoxelType, StridedArrayTag> barray = array.bindOuter(k);
         MultiArrayView<ndim-1, VoxelType, StridedArrayTag> bres = res.bindOuter(k);
-        separableConvolveMultiArray(srcMultiArrayRange(barray), 
-                                    destMultiArray(bres), kernels.begin());
->>>>>>> adbbde76
+        gaussianSmoothMultiArray(srcMultiArrayRange(barray), destMultiArray(bres), params());
     }
     
     return res;
@@ -340,23 +305,16 @@
 
 template <class PixelType, unsigned int N>
 NumpyAnyArray 
-<<<<<<< HEAD
-pythonLaplacianOfGaussian(NumpyArray<N, Multiband<PixelType> > image,
+pythonLaplacianOfGaussian(NumpyArray<N, Multiband<PixelType> > array,
                           python::object scale,
                           NumpyArray<N, Multiband<PixelType> > res=python::object(),
                           python::object sigma_d = python::object(0.0), python::object step_size = python::object(1.0))
 {
     pythonScaleParam<N - 1> params(scale, sigma_d, step_size, "laplacianOfGaussian");
-    
-    res.reshapeIfEmpty(image.shape(), "laplacianOfGaussian(): Output array has wrong shape.");
-=======
-pythonLaplacianOfGaussian(NumpyArray<N, Multiband<PixelType> > array,
-                          double scale, 
-                          NumpyArray<N, Multiband<PixelType> > res=python::object() )
-{
+    params.permuteLikewise(array);
+    
     std::string description("channel-wise Laplacian of Gaussian, scale=");
     description += asString(scale);
->>>>>>> adbbde76
     
     res.reshapeIfEmpty(array.taggedShape().setChannelDescription(description), 
             "laplacianOfGaussian(): Output array has wrong shape.");
@@ -364,19 +322,9 @@
     PyAllowThreads _pythread;
     for(int k=0; k<array.shape(N-1); ++k)
     {
-<<<<<<< HEAD
-        PyAllowThreads _pythread;
-        for(int k=0; k<image.shape(N-1); ++k)
-        {
-            MultiArrayView<N-1, PixelType, StridedArrayTag> bimage = image.bindOuter(k);
-            MultiArrayView<N-1, PixelType, StridedArrayTag> bres = res.bindOuter(k);
-            laplacianOfGaussianMultiArray(srcMultiArrayRange(bimage), destMultiArray(bres), params());
-        }
-=======
         MultiArrayView<N-1, PixelType, StridedArrayTag> barray = array.bindOuter(k);
         MultiArrayView<N-1, PixelType, StridedArrayTag> bres = res.bindOuter(k);
-        laplacianOfGaussianMultiArray(srcMultiArrayRange(barray), destMultiArray(bres), scale);
->>>>>>> adbbde76
+        laplacianOfGaussianMultiArray(srcMultiArrayRange(barray), destMultiArray(bres), params());
     }
     
     return res;
@@ -552,8 +500,8 @@
 
     def("gaussianSmoothing",
         registerConverters(&pythonGaussianSmoothing<float,3>),
-        (arg("image"), arg("sigma"), arg("out")=python::object(), arg("sigma_d")=0.0, arg("step_size")=1.0),
-        "Perform Gaussian smoothing of a 2D or 3D scalar or multiband image.\n\n"
+        (arg("array"), arg("sigma"), arg("out")=python::object(), arg("sigma_d")=0.0, arg("step_size")=1.0),
+        "Perform Gaussian smoothing of a 2D or 3D scalar or multiband array.\n\n"
         "Each channel of the array is smoothed independently. "
         "If 'sigma' is a single value, an isotropic Gaussian filter at this scale is "
         "applied (i.e. each dimension is smoothed in the same way). "
@@ -568,7 +516,7 @@
 
     def("gaussianSmoothing",
         registerConverters(&pythonGaussianSmoothing<float,4>),
-        (arg("image"), arg("sigma"), arg("out")=python::object(), arg("sigma_d")=0.0, arg("step_size")=1.0),
+        (arg("array"), arg("sigma"), arg("out")=python::object(), arg("sigma_d")=0.0, arg("step_size")=1.0),
         "Smooth volume with Gaussian.\n");
 
     def("recursiveGaussianSmoothing2D",
@@ -606,8 +554,8 @@
           
     def("laplacianOfGaussian", 
          registerConverters(&pythonLaplacianOfGaussian<float,3>),
-         (arg("image"), arg("scale") = 1.0, arg("out") = python::object(), arg("sigma_d") = 0.0, arg("step_size") = 1.0),
-          "Filter scalar image with the Laplacian of Gaussian operator at the given scale.\n\n"
+         (arg("array"), arg("scale") = 1.0, arg("out") = python::object(), arg("sigma_d") = 0.0, arg("step_size") = 1.0),
+          "Filter 2D or 3D scalar array with the Laplacian of Gaussian operator at the given scale.\n\n"
           "If 'sigma' is a single value, an isotropic filter at this scale is "
           "applied (i.e., each dimension is filtered in the same way). "
           "If 'sigma' is a tuple or list of values, the amount of smoothing "
@@ -621,7 +569,7 @@
 
     def("laplacianOfGaussian", 
          registerConverters(&pythonLaplacianOfGaussian<float,4>),
-         (arg("volume"), arg("scale") = 1.0, arg("out") = python::object(), arg("sigma_d") = 0.0, arg("step_size") = 1.0),
+         (arg("array"), arg("scale") = 1.0, arg("out") = python::object(), arg("sigma_d") = 0.0, arg("step_size") = 1.0),
          "Likewise for a scalar volume.\n");
 
     def("recursiveFilter2D", registerConverters(&pythonRecursiveFilter1<float>),
